--- conflicted
+++ resolved
@@ -179,14 +179,6 @@
        
       # n times the temperature 
       dset(self,"ntemp", depend_value(name='ntemp',func=self.get_ntemp,dependencies=[dget(self,"temp")]))
-<<<<<<< HEAD
-=======
-      
-      # dependencies of the conserved quantity
-      dget(self,"econs").add_dependency(dget(self.beads, "kin"))
-      dget(self,"econs").add_dependency(dget(self.forces, "pot"))
-      dget(self,"econs").add_dependency(dget(self.beads, "vpath"))
->>>>>>> be8735ba
       
       # create path related properties
       dset(self,"omegan",depend_value(name='omegan',func=self.get_omegan, dependencies=[dget(self,"ntemp")]) )
