"""Contains the classes that deal with the different dynamics required in 
different types of ensembles.

Holds the algorithms required for normal mode propagators, and the objects to
do the constant temperature and pressure algorithms. Also calculates the 
appropriate conserved energy quantity for the ensemble of choice.

Classes:
   RestartEnsemble: Deals with creating the ensemble object from a file, 
      and writing the checkpoints.
   Ensemble: Base ensemble class with generic methods and attributes.
   NVEEnsemble: Deals with constant energy dynamics.
   NVTEnsemble: Deals with constant temperature dynamics.
   NPTEnsemble: Deals with constant pressure dynamics.
   NSTEnsemble: Deals with constant stress dynamics.
"""

__all__ = ['RestartEnsemble', 'Ensemble', 'NVEEnsemble', 'NVTEnsemble', 
           'NPTEnsemble', 'NSTEnsemble']

from utils.depend import *
from utils.restart import *
from utils import units
from thermostats import *
from barostats import *
import time

class RestartEnsemble(Restart):
   """Ensemble restart class.

   Handles generating the appropriate ensemble class from the xml input file,
   and generating the xml checkpoint tags and data from an instance of the 
   object.

   Attributes:
      type: An optional string giving the type of ensemble to be simulated.
         Defaults to 'unknown'.
      thermostat: The thermostat to be used for constant temperature dynamics.
      barostat: The barostat to be used for constant pressure or stress
         dynamics.
      timestep: An optional float giving the size of the timestep in atomic
         units. Defaults to 1.0.
      temperature: An optional float giving the temperature in Kelvin. Defaults
         to 1.0.
      pressure: An optional float giving the external pressure in atomic units.
         Defaults to 1.0.
      stress: An optional array giving the external stress tensor in atomic
         units. Defaults to an identity array.
      fixcom: An optional boolean which decides whether the centre of mass 
         motion will be constrained or not. Defaults to False.
   """

   attribs={"type"  : (RestartValue, (str, "unknown")) }
   fields={"thermostat" : (RestartThermo, () ), "barostat" : (RestartBaro, () ), 
           "timestep": (RestartValue, (float,"1.0")) ,
           "temperature" : (RestartValue, (float, 1.0)), "pressure" : (RestartValue, (float,"1.0")) ,
           "stress" : (RestartArray, (float, np.identity(3))), 
           "fixcom": (RestartValue, (bool, False)) }
   
   def store(self, ens):
      """Takes an ensemble instance and stores a minimal representation of it.

      Args:
         ens: An ensemble object.
      """

      if type(ens) is NVEEnsemble:    
         self.type.store("nve"); tens=0
      elif type(ens) is NVTEnsemble:  
         self.type.store("nvt"); tens=1
      elif type(ens) is NPTEnsemble:  
         self.type.store("npt"); tens=2
      elif type(ens) is NSTEnsemble:  
         self.type.store("nst"); tens=3
      
      self.timestep.store(ens.dt)
      self.temperature.store(ens.temp)
      
      if tens > 0: 
         self.thermostat.store(ens.thermostat)
         self.fixcom.store(ens.fixcom)
      if tens > 1:
         self.barostat.store(ens.barostat)
      if tens == 2:
         self.pressure.store(ens.pext)
      if tens == 3:
         self.stress.store(ens.pext)

   def fetch(self):
      """Creates an ensemble object.

      Returns:
         An ensemble object of the appropriate type and with the appropriate
         objects given the attributes of the RestartEnsemble object.
      """

      if self.type.fetch().upper() == "NVE" :
         ens = NVEEnsemble(dt=self.timestep.fetch(), temp=self.temperature.fetch(), fixcom=self.fixcom.fetch())
      elif self.type.fetch().upper() == "NVT" : 
         ens = NVTEnsemble(dt=self.timestep.fetch(), temp=self.temperature.fetch(), thermostat=self.thermostat.fetch(),
                        fixcom=self.fixcom.fetch())
      elif self.type.fetch().upper() == "NPT" : 
         ens = NPTEnsemble(dt=self.timestep.fetch(), temp=self.temperature.fetch(), thermostat=self.thermostat.fetch(),
                        fixcom=self.fixcom.fetch(), pext=self.pressure.fetch(), barostat=self.barostat.fetch() )
      elif self.type.fetch().upper() == "NST" : 
         ens = NSTEnsemble(dt=self.timestep.fetch(), temp=self.temperature.fetch(), thermostat=self.thermostat.fetch(),
                        fixcom=self.fixcom.fetch(), sext=self.stress.fetch(), barostat=self.barostat.fetch() )
      return ens
      
class Ensemble(dobject): 
   """Base ensemble class.

      Gives the standard methods and attributes needed in all the 
      ensemble classes.

      Attributes:
         beads: A beads object giving the atoms positions.
         cell: A cell object giving the system box.
         forces: A forces object giving the virial and the forces acting on
            each bead.
         prng: A random number generator object.

      Depend objects:
         econs: The conserved energy quantity appropriate to the given 
            ensemble. Depends on the various energy terms which make it up,
            which are different depending on the ensemble.
         temp: The system temperature.
         dt: The timestep for the algorithms.
         ntemp: The simulation temperature. Will be nbeads times higher than
            the system temperature as PIMD calculations are done at this 
            effective classical temperature.
         omegan: The spring constant for the interaction between the replicas.  
            Depends on the simulation temperature.
         omegan2: omegan**2.
         omegak: The normal mode frequencies for the free ring polymer.
            Depends on omegan.
         prop_pq: An array holding the exact normal mode propagator for the
            free ring polymer, using mass scaled coordinates. 
            See J. Chem. Phys. 133, 124101 (2010). Depends on the bead masses
            and the timestep.
      """

   def __init__(self, dt, temp):
      """Initialises Ensemble.

      Args:
         dt: The timestep of the simulation algorithms.
         temp: The temperature.
      """

      dset(self,"econs",depend_value(name='econs',func=self.get_econs) )
      dset(self, "temp", depend_value(name='temp',value=temp))       
      dset(self, "dt",   depend_value(name='dt',value=dt))
      
   def bind(self, beads, cell, bforce, prng):
      """Binds beads, cell, bforce and prng to the ensemble.

      This takes a beads object, a cell object, a forcefield object and a 
      random number generator object and makes them members of the ensemble.
      It also then creates the objects that will hold the data needed in the
      ensemble algorithms and the dependency network. Note that the conserved
      quantity is defined in the init, but as each ensemble has a different
      conserved quantity the dependencies are defined in bind.

      Args:
         beads: The beads object from whcih the bead positions are taken.
         cell: The cell object from which the system box is taken.
         bforce: The forcefield object from which the force and virial are
            taken.
         prng: The random number generator object which controls random number
            generation.
      """

      self.beads = beads
      self.cell = cell
      self.forces = bforce
      self.prng = prng

      dset(self,"ntemp", depend_value(name='ntemp',func=self.get_ntemp,dependencies=[dget(self,"temp")]))
      dget(self,"econs").add_dependency(dget(self.beads, "kin"))
      dget(self,"econs").add_dependency(dget(self.forces, "pot"))
      dget(self,"econs").add_dependency(dget(self.beads, "vpath"))
      
      dset(self,"omegan",depend_value(name='omegan',func=self.get_omegan, dependencies=[dget(self,"ntemp")]) )
      dset(self,"omegan2",depend_value(name='omegan2',func=self.get_omegan2, dependencies=[dget(self,"omegan")]) )
      dset(self,"omegak",depend_array(name='omegak',value=np.zeros(self.beads.nbeads,float),func=self.get_omegak, dependencies=[dget(self,"omegan")]) )
      dset(self,"prop_pq",depend_array(name='prop_pq',value=np.zeros((self.beads.nbeads,2,2),float),func=self.get_prop_pq, 
                                      dependencies=[dget(self,"omegak"), dget(self,"dt")]) )

   def get_ntemp(self):
      """Returns the simulation temperature."""

      return self.temp*self.beads.nbeads

   def get_omegan(self):
      """Returns the spring constant for the interaction between replicas."""

      return self.ntemp*units.Constants.kb/units.Constants.hbar

   def get_omegan2(self):
      """Returns omegan**2."""

      return self.omegan**2

   def get_omegak(self):
      """Gets the normal mode frequencies.

      Returns:
         A list of the normal mode frequencies for the free ring polymer.
         The first element is the centroid frequency (0.0).
      """

      return 2*self.omegan*np.array([math.sin(k*math.pi/self.beads.nbeads) for k in range(self.beads.nbeads)])

   def get_prop_pq(self): 
      """Gets the normal mode propagator matrix.

      Note the special treatment for the centroid normal mode, which is
      propagated using the standard velocity Verlet algorithm as required.
      Note that both the normal mode positions and momenta are propagated
      using this matrix.

      Returns:
         An array of the form (nbeads, 2, 2). Each 2*2 array prop_pq[i,:,:] 
         gives the exact propagator for the i-th normal mode of the 
         ring polymer.
      """

      pqk = np.zeros((self.beads.nbeads,2,2), float)
      pqk[0] = np.array([[1,0], [self.dt,1]])
      for b in range(1, self.beads.nbeads):
         dtomegak = self.omegak[b]*self.dt
         c = math.cos(dtomegak)
         s = math.sin(dtomegak)
         pqk[b,0,0] = c
         pqk[b,1,1] = c
         pqk[b,0,1] = -s*self.omegak[b]
         pqk[b,1,0] = s/self.omegak[b]
      return pqk

         
   def pstep(self): 
      """Dummy momenta propagator which does nothing."""

      pass

   def qcstep(self): 
      """Dummy centroid position step which does nothing."""

      pass

   def step(self): 
      """Dummy routine which does nothing."""

      pass

   def get_econs(self):
      """Calculates the conserved energy quantity for constant energy 
      ensemble.
      """

      return self.beads.kin + self.beads.vpath*self.omegan2 + self.forces.pot
      
      
class NVEEnsemble(Ensemble):
   """Ensemble object for constant energy simulations.

   Has the relevant conserved quantity and normal mode propagator for the 
   constant energy ensemble. Note that a temperature of some kind must be 
   defined so that the spring potential can be calculated.

   Attributes:
      fixcom: A boolean which decides whether the centre of mass 
         motion will be constrained or not.
   
   Depend objects:
      econs: Conserved energy quantity. Depends on the bead kinetic and 
         potential energy, and the spring potential energy.
   """

   def __init__(self, dt, temp, fixcom=False):
      """Initialises NVEEnsemble.

      Args:
         dt: The simulation timestep.
         temp: The system temperature.
         fixcom: An optional boolean which decides whether the centre of mass
            motion will be constrained or not. Defaults to False.
      """

      super(NVEEnsemble,self).__init__(dt=dt,temp=temp)
      self.fixcom = fixcom

   def rmcom(self):
      """This removes the centre of mass contribution to the kinetic energy.

      Calculates the centre of mass momenta, then removes the mass weighted
      contribution from each atom. If the ensemble defines a thermostat, then
      the contribution to the conserved quantity due to this subtraction is 
      added to the total energy removed from the kinetic energy due to the 
      thermostat. If there is a choice of thermostats, the thermostat 
      connected to the centroid is chosen, to minimise the disturbance to the 
      ring polymer motion.
      """

      if (self.fixcom):
         pcom = np.zeros(3,float);
         
         p = depstrip(self.beads.p)
         na3 = self.beads.natoms*3
         nb = self.beads.nbeads
         m = depstrip(self.beads.m3)[:,0:na3:3]
         for i in range(3):
            pcom[i] = p[:,i:na3:3].sum()

         if hasattr(self,"thermostat"):
            if hasattr(self.thermostat, "_thermos"):
               self.thermostat._thermos[0].ethermo += np.dot(pcom,pcom)/(2.0*self.beads[0].M*nb)
            else:
               self.thermostat.ethermo += np.dot(pcom,pcom)/(2.0*self.beads[0].M*nb)

<<<<<<< HEAD
         # subtracts COM _velocity_
         pcom*=1.0/(nb*self.beads[0].M)
         for i in range(3): self.beads.p[:,i:na3:3]-=m*pcom[i]
         
   
=======
         pcom *= 1.0/(nb*self.beads[0].M)
         print "COM VELOCITY: ", pcom
         for i in range(3):
            self.beads.p[:,i:na3:3] -= m*pcom[i]
>>>>>>> 583e1c15

   def pstep(self): 
      """Velocity Verlet momenta propagator."""

      self.beads.p += depstrip(self.forces.f)*(self.dt*0.5)
   
   def qcstep(self):
<<<<<<< HEAD
      self.beads.qnm[0,:] += depstrip(self.beads.pnm)[0,:]/depstrip(self.beads.m3)[0]*self.dt
=======
      """Velocity Verlet centroid position propagator."""

      self.beads.qnm[0,:] += depstrip(self.beads.pnm)[0,:]/depstrip(self.beads.m3)[0,:]*self.dt
>>>>>>> 583e1c15

   def qstep(self):
      """Exact normal mode propagator for the free ring polymer.

      Note that the propagator works in mass scaled coordinates, so that the
      propagator matrix can be determined independently from the particular
      atom masses, and so the same propagator will work for all the atoms in 
      the system. All the ring polymers are propagated at the same time by a
      matrix multiplication.
      """

      if self.beads.nbeads == 1:
         pass
      else:
         pq = np.zeros((2,self.beads.natoms*3),float)
         sm = depstrip(self.beads.sm3[0])
         for k in range(2,self.beads.nbeads):
            pq[0,:] = depstrip(self.beads.pnm[k])/sm
            pq[1,:] = depstrip(self.beads.qnm[k])*sm
            pq = np.dot(self.prop_pq[k],pq)
            self.beads.qnm[k] = pq[1,:]/sm         
            self.beads.pnm[k] = pq[0,:]*sm                    
      
   def step(self): 
<<<<<<< HEAD
      self.ptime=-time.time()
=======
      """Does one simulation time step."""

>>>>>>> 583e1c15
      self.pstep()

<<<<<<< HEAD
      self.qtime=-time.time()
=======
>>>>>>> 583e1c15
      self.qcstep()
      self.qstep()

      self.pstep()

<<<<<<< HEAD
      self.ttime=-time.time()
=======
>>>>>>> 583e1c15
      self.rmcom()
      

class NVTEnsemble(NVEEnsemble):
   """Ensemble object for constant temperature simulations.

   Has the relevant conserved quantity and normal mode propagator for the 
   constant temperature ensemble. Contains a thermostat object containing the
   algorithms to keep the temperature constant.

   Attributes:
      thermostat: A thermostat object to keep the temperature constant.
   
   Depend objects:
      econs: Conserved energy quantity. Depends on the bead kinetic and 
         potential energy, the spring potential energy and the heat 
         transferred to the thermostat.
   """

   def __init__(self, dt, temp, thermostat=None, fixcom=False):
      """Initialises NVTEnsemble.

      Args:
         dt: The simulation timestep.
         temp: The system temperature.
         thermostat: A thermostat object to keep the temperature constant.
            Defaults to Thermostat()
         fixcom: An optional boolean which decides whether the centre of mass
            motion will be constrained or not. Defaults to False.
      """

      super(NVTEnsemble,self).__init__(dt=dt,temp=temp, fixcom=fixcom)

      if thermostat is None:
         self.thermostat = Thermostat()
      else:
         self.thermostat = thermostat

   def bind(self, beads, cell, bforce, prng):
      """Binds beads, cell, bforce and prng to the ensemble.

      This takes a beads object, a cell object, a forcefield object and a 
      random number generator object and makes them members of the ensemble.
      It also then creates the objects that will hold the data needed in the
      ensemble algorithms and the dependency network. Also note that the 
      thermostat timestep and temperature are defined relative to the system
      temperature, and the the thermostat temperature is held at the 
      higher simulation temperature, as is appropriate.

      Args:
         beads: The beads object from whcih the bead positions are taken.
         cell: The cell object from which the system box is taken.
         bforce: The forcefield object from which the force and virial are
            taken.
         prng: The random number generator object which controls random number
            generation.
      """

      super(NVTEnsemble,self).bind(beads, cell, bforce, prng)
      self.thermostat.bind(beads=self.beads,prng=prng,ndof=(3*(self.beads.natoms-1) if self.fixcom else None) )

      deppipe(self,"ntemp", self.thermostat,"temp")
      deppipe(self,"dt", self.thermostat, "dt")

      dget(self,"econs").add_dependency(dget(self.thermostat, "ethermo"))
      
   def step(self): 
<<<<<<< HEAD
      self.ttime=-time.time()
=======
      """Does one simulation time step."""

>>>>>>> 583e1c15
      self.thermostat.step()
      self.rmcom()

<<<<<<< HEAD
      self.ptime=-time.time()
=======
>>>>>>> 583e1c15
      self.pstep()
      
<<<<<<< HEAD
      self.qtime=-time.time()
=======
>>>>>>> 583e1c15
      self.qcstep()
      self.qstep()

      self.pstep()

      self.thermostat.step()
      self.rmcom()      

   def get_econs(self):
      """Calculates the conserved energy quantity for constant temperature 
      ensemble.
      """

      return NVEEnsemble.get_econs(self) + self.thermostat.ethermo 

class NPTEnsemble(NVTEnsemble):
   def __init__(self, dt, temp, pext=None, sext=None, thermostat=Thermostat(), barostat=Barostat(), fixcom=False):
      super(NPTEnsemble,self).__init__(dt=dt, temp=temp, thermostat=thermostat, fixcom=fixcom)
      self.barostat = barostat

      if pext is not None:
         dset(self,"pext",depend_value(name="pext", value=pext) )
         deppipe(self, "pext", self.barostat, "pext")
      elif sext is not None:
         dset(self,"sext",depend_value(name="sext", value=pext) )
         deppipe(self, "sext", self.barostat, "sext")
      else:
         raise TypeError("You must provide either the pressure or stress")
         
   def bind(self, beads, cell, bforce, prng):
      super(NPTEnsemble,self).bind(beads, cell, bforce, prng)
      self.barostat.bind(beads, cell, bforce)

      # "binds" the dt, temp and p properties of the barostat to those of the ensemble. 
      # the thermostat has been already bound in NVTEnsemble init so we must make sure to copy all dependencies as well
      deppipe(self,"ntemp", self.barostat,"temp")
      deppipe(self,"ntemp", self.barostat.thermostat,"temp")
      deppipe(self, "dt", self.barostat, "dt")
            
      dget(self,"econs").add_dependency(dget(self.barostat.thermostat, "ethermo"))
      dget(self,"econs").add_dependency(dget(self.barostat, "pot"))
      dget(self,"econs").add_dependency(dget(self.thermostat, "temp"))
      dget(self,"econs").add_dependency(dget(self.cell, "kin"))
      dget(self,"econs").add_dependency(dget(self.cell, "V"))

   def get_econs(self):
      """Calculates the conserved energy quantity for constant T ensembles"""
      return NVTEnsemble.get_econs(self) + self.barostat.thermostat.ethermo + self.barostat.pot + self.cell.kin - 2.0*Constants.kb*self.thermostat.temp*math.log(self.cell.V)
      
   def step(self):
      """Velocity Verlet time step"""
      self.thermostat.step()
      self.barostat.thermostat.step()
      self.rmcom()           

      self.barostat.pstep()

      self.barostat.qcstep()
      self.qstep()

      self.barostat.pstep()

      self.barostat.thermostat.step()
      self.thermostat.step()      
      self.rmcom()
                        
class NSTEnsemble(NVTEnsemble):
   def __init__(self, dt, temp, pext=None, sext=None, thermostat=Thermostat(), barostat=Barostat(), fixcom=False ):
      super(NSTEnsemble,self).__init__(dt=dt, temp=temp, thermostat=thermostat,fixcom=fixcom)
      self.barostat = barostat
            
      if sext is not None:
         dset(self,"sext",depend_value(name="sext", value=pext) )
         deppipe(self, "sext", self.barostat, "sext")
      elif pext is not None:
         dset(self,"pext",depend_value(name="pext", value=pext) )
         deppipe(self, "pext", self.barostat, "pext")
         print "Only external pressure given, assuming that the stress is isotropic"
      else:
         raise TypeError("You must provide either the pressure or stress")
         
      # "binds" the dt, temp and p properties of the barostat to those of the ensemble. 
      # the thermostat has been already bound in NVTEnsemble init so we must make sure to copy all dependencies as well
      depcopy(self,"temp", self.barostat,"temp")
      depcopy(self,"temp", self.barostat.thermostat,"temp")
      depcopy(self, "dt", self.barostat, "dt")
            
      dget(self,"econs").add_dependency(dget(self.barostat.thermostat, "ethermo"))
      dget(self,"econs").add_dependency(dget(self.barostat, "pot"))
      dget(self,"econs").add_dependency(dget(self.thermostat, "temp"))
      dget(self,"econs").add_dependency(dget(self.cell, "kin"))
      dget(self,"econs").add_dependency(dget(self.cell, "h"))
      
   def bind(self, beads, cell, force):
      super(NSTEnsemble,self).bind(beads, cell, force)
      self.barostat.bind(beads, cell, force)

   def get_econs(self):
      """Calculates the conserved energy quantity for constant T ensembles"""
      xv = 0.0 # extra term stemming from the Jacobian
      for i in range(3):
         xv += math.log(self.cell.h[i,i])*(3-i)
      return NVTEnsemble.get_econs(self) + self.barostat.thermostat.ethermo + self.barostat.pot + self.cell.kin - 2.0*Constants.kb*self.thermostat.temp*xv
      
   def step(self):
      self.thermostat.step()
      self.barostat.thermostat.step()
      self.rmcom()           

      self.barostat.pstep()

      self.barostat.qcstep()
      self.qstep()

      self.barostat.pstep()

      self.barostat.thermostat.step()
      self.thermostat.step()      
      self.rmcom()<|MERGE_RESOLUTION|>--- conflicted
+++ resolved
@@ -319,18 +319,10 @@
             else:
                self.thermostat.ethermo += np.dot(pcom,pcom)/(2.0*self.beads[0].M*nb)
 
-<<<<<<< HEAD
          # subtracts COM _velocity_
          pcom*=1.0/(nb*self.beads[0].M)
          for i in range(3): self.beads.p[:,i:na3:3]-=m*pcom[i]
          
-   
-=======
-         pcom *= 1.0/(nb*self.beads[0].M)
-         print "COM VELOCITY: ", pcom
-         for i in range(3):
-            self.beads.p[:,i:na3:3] -= m*pcom[i]
->>>>>>> 583e1c15
 
    def pstep(self): 
       """Velocity Verlet momenta propagator."""
@@ -338,13 +330,9 @@
       self.beads.p += depstrip(self.forces.f)*(self.dt*0.5)
    
    def qcstep(self):
-<<<<<<< HEAD
+      """Velocity Verlet centroid position propagator."""
+
       self.beads.qnm[0,:] += depstrip(self.beads.pnm)[0,:]/depstrip(self.beads.m3)[0]*self.dt
-=======
-      """Velocity Verlet centroid position propagator."""
-
-      self.beads.qnm[0,:] += depstrip(self.beads.pnm)[0,:]/depstrip(self.beads.m3)[0,:]*self.dt
->>>>>>> 583e1c15
 
    def qstep(self):
       """Exact normal mode propagator for the free ring polymer.
@@ -369,28 +357,24 @@
             self.beads.pnm[k] = pq[0,:]*sm                    
       
    def step(self): 
-<<<<<<< HEAD
+      """Does one simulation time step."""
+
       self.ptime=-time.time()
-=======
-      """Does one simulation time step."""
-
->>>>>>> 583e1c15
       self.pstep()
-
-<<<<<<< HEAD
+      self.ptime+=time.time()
+
       self.qtime=-time.time()
-=======
->>>>>>> 583e1c15
       self.qcstep()
       self.qstep()
-
+      self.qtime+=time.time()
+
+      self.ptime-=time.time()
       self.pstep()
-
-<<<<<<< HEAD
+      self.ptime+=time.time()
+
       self.ttime=-time.time()
-=======
->>>>>>> 583e1c15
       self.rmcom()
+      self.ttime+=time.time()
       
 
 class NVTEnsemble(NVEEnsemble):
@@ -457,32 +441,30 @@
       dget(self,"econs").add_dependency(dget(self.thermostat, "ethermo"))
       
    def step(self): 
-<<<<<<< HEAD
+      """Does one simulation time step."""
+
       self.ttime=-time.time()
-=======
-      """Does one simulation time step."""
-
->>>>>>> 583e1c15
       self.thermostat.step()
       self.rmcom()
-
-<<<<<<< HEAD
+      self.ttime+=time.time()
+
       self.ptime=-time.time()
-=======
->>>>>>> 583e1c15
       self.pstep()
-      
-<<<<<<< HEAD
+      self.ptime+=time.time()
+      
       self.qtime=-time.time()
-=======
->>>>>>> 583e1c15
       self.qcstep()
       self.qstep()
-
+      self.qtime+=time.time()
+
+      self.ptime-=time.time()
       self.pstep()
-
+      self.ptime+=time.time()
+
+      self.ttime-=time.time()
       self.thermostat.step()
-      self.rmcom()      
+      self.rmcom()
+      self.ttime+=time.time()
 
    def get_econs(self):
       """Calculates the conserved energy quantity for constant temperature 
