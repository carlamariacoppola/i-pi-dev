--- conflicted
+++ resolved
@@ -29,7 +29,6 @@
       self.ih = depend(name='ih', func=self.get_ih)
       self.h.add_dependant(self.V);  self.h.add_dependant(self.ih)
 
-<<<<<<< HEAD
       self.kin = depend(name='kin', func=self.get_kin) 
       self.p.add_dependant(self.kin);  self.w.add_dependant(self.kin);
       
@@ -40,16 +39,10 @@
       
       self.strain = depend(name = 'strain', func=self.get_strain)
       self.h.add_dependant(self.strain); self.ih0.add_dependant(self.strain);
-=======
-      self.cutoff = 0.5
-
-#      random.seed(12)
-      sigma = math.sqrt(self.w * self.k_Boltz * self.temp)
-      for i in range(3):
-         for j in range(i, 3):
-            self.p[i, j] = random.gauss(0.0, sigma)
->>>>>>> 944932cc
-
+#      sigma = math.sqrt(self.w * self.k_Boltz * self.temp)
+#      for i in range(3):
+#         for j in range(i, 3):
+#            self.p[i, j] = random.gauss(0.0, sigma)
       self.pext = depend(name = 'pext', value = pext)
       self.pot = depend(name = 'pot', func = self.get_pot)
       self.pext.add_dependant(self.pot); self.V0.add_dependant(self.pot); self.strain.add_dependant(self.pot);
