--- conflicted
+++ resolved
@@ -87,17 +87,6 @@
 
    return a, b, c, alpha, beta, gamma
 
-<<<<<<< HEAD
-   def abc2h(self, a, b, c, alpha, beta, gamma):
-      """Returns a description of the cell in terms of the lattice vectors """
-
-      self.__h[0,0] = a
-      self.__h[0,1] = b * math.cos(gamma)
-      self.__h[0,2] = c * math.cos(beta)
-      self.__h[1,1] = b * math.sin(gamma)
-      self.__h[1,2] = (b*c*math.cos(alpha) - self.__h[0,1]*self.__h[0,2]) / self.__h[1,1]
-      self.__h[2,2] = math.sqrt(c**2 - self.__h[0,2]**2 - self.__h[1,2]**2)
-=======
 def abc2h(a, b, c, alpha, beta, gamma):
    """
    Returns a cell matrix given a description in terms of the vector lengths and the angles in between
@@ -110,15 +99,4 @@
    h[1,2] = (b*c*math.cos(alpha) - h[0,1]*h[0,2]) / h[1,1]
    h[2,2] = math.sqrt(c**2 - h[0,2]**2 - h[1,2]**2)
    return h
-   
-#def abc2h(a, b, c, alpha, beta, gamma):  # alternative implementation
-#   """
-#   Returns a cell matrix given a description in terms of the vector lengths and the angles in between
-#   """
-#   h = numpy.zeros((3,3) ,float)
-#   cc=math.cos(gamma); cb=math.cos(beta); ca=math.cos(alpha); sc=sqrt(1-cc*cc);  
-#   h[0,0] = a; h[0,1] = b *cc; h[0,2] = c*cb;
-#   h[1,1]= b*sc
-#   h[2,2]= c*(cb*cc-ca)/sc
-#   h[1,2]= c/sc*sqrt(ca**2+cb**2+cc**2-2*ca*cb*cc-1)
->>>>>>> 4b7eb0a1
+   