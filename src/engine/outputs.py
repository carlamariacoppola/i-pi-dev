"""Classes to deal with output of simulation data.

Holds classes to deal with the output of different properties, trajectories
and the restart files.

Classes:
   PropertyOutput: Deals with outputting properties.
   TrajectoryOutput: Deals with outputting trajectories.
   CheckpointOutput: Deals with outputting restart files.
"""

import numpy as np
import inputs.simulation
from utils.depend import *
from utils.io.io_xml import *
from engine.properties import getkey

__all__ = [ 'PropertyOutput', 'TrajectoryOutput', 'CheckpointOutput' ]

class PropertyOutput(dobject):
   """Class dealing with outputting a set of properties to file.

   Does not do any calculation, just manages opening a file, getting data
   from a Properties object and outputting with the desired stride.

   Attributes:
      filename: The name of the file to output to.
      outlist: A list of the properties to be output.
      stride: The number of steps that should be taken between outputting the
         data to file.
      out: The output stream on which to output the properties.
      simul: The simulation object to get the data to be output from.
   """

<<<<<<< HEAD
   def __init__(self, filename="out", stride=1, outlist=np.zeros(0,np.dtype('|S1024')) ):
      """Initializes a property output stream opening the corresponding
=======
   def __init__(self, filename="out", stride=1, outlist=None):
      """Initializes a property output stream opening the corresponding 
>>>>>>> 654ddd08
      file name.

      Also writes out headers.

      Args:
         filename: A string giving the name of the file to be output to.
         stride: An integer giving how many steps should be taken between
            outputting the data to file.
         outlist: A list of all the properties that should be output.
      """

      if outlist is None:
         outlist = np.zeros(0,np.dtype('|S1024'))
      self.filename = filename
      self.outlist = np.asarray(outlist,np.dtype('|S1024'))
      self.stride = stride
      self.out = None

   def bind(self, simul):
      """Binds output proxy to simulation object.

      Args:
         simul: A simulation object to be bound.
      """

      self.simul = simul

      # Checks as soon as possible if some asked-for properties are 
      # missing or mispelled
      for what in self.outlist:
         key = getkey(what)
         if not key in self.simul.properties.property_dict.keys():
            print "Computable properties list: ", self.simul.properties.property_dict.keys()
            raise KeyError(key + " is not a recognized property")

      self.open_stream()

   def open_stream(self):
      """Opens the output stream."""

      try:
         self.out = open(self.filename, "a")
      except:
         raise ValueError("Could not open file " + self.filename + " for output")

      # print nice header if information is available on the properties
      if (self.simul.step == 0) :
         icol = 1
         for what in self.outlist:
            ohead = "# "
            key = getkey(what)
            prop = self.simul.properties.property_dict[key]

            if "size" in prop and prop["size"]>1:
               ohead += "cols. %3d-%3d " % ( icol, icol+prop["size"] )
               icol += prop["size"]
            else:
               ohead += "column    %3d " % ( icol )
               icol += 1
            ohead += " --> %s " % (what)
            if "help" in prop:
               ohead += " : " + prop["help"]
            self.out.write(ohead + "\n")

   def close_stream():
      """Closes the output stream."""

      self.out.close()

   def write(self):
      """Outputs the required properties of the system.

      Note that properties are outputted using the same format as for the
      output to the xml checkpoint files, as specified in io_xml.

      Raises:
         KeyError: Raised if one of the properties specified in the output list
            are not contained in the property_dict member of properties.
      """

      if not (self.simul.step + 1) % self.stride == 0:
         return
      self.out.write("  ")
      for what in self.outlist:
         try:
            quantity = self.simul.properties[what]
         except KeyError:
            raise KeyError(what + " is not a recognized property")
         if not hasattr(quantity,"__len__") :
            self.out.write(write_type(float, quantity) + "   ")
         else:
            for el in quantity:
               self.out.write(write_type(float, el) + " ")

      self.out.write("\n")
      self.out.flush()


class TrajectoryOutput(dobject):
   """Class dealing with outputting atom-based properties as a
   trajectory file.

   Does not do any calculation, just manages opening a file, getting data
   from a Trajectories object and outputting with the desired stride.

   Attributes:
      filename: The (base) name of the file to output to.
      format: The format of the trajectory file to be created.
      what: The trajectory that needs to be output.
      stride: The number of steps that should be taken between outputting the
         data to file.
      out: The output stream on which to output the trajectories.
      simul: The simulation object to get the data to be output from.
   """

   def __init__(self, filename="out", stride=1, what="", format="xyz", cell_units="atomic_unit"):
      """ Initializes a property output stream opening the corresponding
      file name.

      Also writes out headers.

      Args:
         filename: A string giving the name of the file to be output to.
         stride: An integer giving how many steps should be taken between
            outputting the data to file.
         what: A string specifying what trajectory should be output.
         format: A string specifying the type of trajectory file to be created.
      """

      self.filename = filename
      self.what = what
      self.stride = stride
      self.format = format
      self.cell_units=cell_units
      self.out = None

   def bind(self, simul):
      """Binds output proxy to simulation object.

      Args:
         simul: A simulation object to be bound.
      """

      self.simul = simul

      # Checks as soon as possible if some asked-for trajs are missing or mispelled
      key = getkey(self.what)
      if not key in self.simul.trajs.traj_dict.keys():
         print "Computable trajectories list: ", self.simul.trajs.traj_dict.keys()
         raise KeyError(key + " is not a recognized output trajectory")

      self.open_stream()

   def open_stream(self):
      """Opens the output stream(s)."""

      if getkey(self.what) in [ "positions", "velocities", "forces" ]:
         # must write out trajectories for each bead, so must create b streams
         self.out = []
         for b in range(self.simul.beads.nbeads):
            padb = ( ("%0" + str(int(1 + np.floor(np.log(self.simul.beads.nbeads)/np.log(10)))) + "d") % (b) )
            try:
               self.out.append( open(self.filename + "_" + padb + "." + self.format, "a") )
            except:
               raise ValueError("Could not open file " + self.filename + "_" + padb + "." + self.format + " for output")
      else:
         try:
            self.out = ( open(self.filename + "." + self.format, "a") )
         except:
            raise ValueError("Could not open file " + self.filename + "." + self.format + " for output")

   def close_stream():
      """Closes the output stream."""

      if hasattr(self.out, "__getitem__"):
         for o in self.out:
            o.close()
      else:
         self.out.close()

   def write(self):
      """Writes out the required trajectories."""

      if not (self.simul.step + 1) % self.stride == 0:
         return

      # quick-and-dirty way to check if a trajectory is "global" or per-bead
      # Checks to see if there is a list of files or just a single file.
      if hasattr(self.out, "__getitem__"):
         for b in range(len(self.out)):
            self.simul.trajs.print_traj(self.what, self.out[b], b, format=self.format, cell_units=self.cell_units)
      else:
         self.simul.trajs.print_traj(self.what, self.out, b=0, format=self.format, cell_units=self.cell_units)


class CheckpointOutput(dobject):
   """Class dealing with outputting checkpoints.

   Saves the complete status of the simulation at regular intervals.

   Attributes:
      filename: The (base) name of the file to output to.
      step: the number of times a checkpoint has been written out.
      stride: The number of steps that should be taken between outputting the
         data to file.
      overwrite: If True, the checkpoint file is overwritten at each output.
         If False, will output to 'filename_step'. Note that no check is done
         on whether 'filename_step' exists already.
      simul: The simulation object to get the data to be output from.
      status: An input simulation object used to write out the checkpoint file.
   """


   def __init__(self, filename="restart", stride=1000, overwrite=True, step=0):
      """Initializes a checkpoint output proxy.

      Args:
         filename: A string giving the name of the file to be output to.
         stride: An integer giving how many steps should be taken between
            outputting the data to file.
         overwrite: If True, the checkpoint file is overwritten at each output.
            If False, will output to 'filename_step'. Note that no check is done
            on whether 'filename_step' exists already.
         step: The number of checkpoint files that have been created so far.
      """

      self.filename = filename
      self.step = step
      self.stride = stride
      self.overwrite = overwrite

   def bind(self, simul):
      """Binds output proxy to simulation object.

      Args:
         simul: A simulation object to be bound.
      """

      self.simul = simul
      self.status = inputs.simulation.InputSimulation()
      self.status.store(simul)

   def store(self):
      """Stores the current simulation status.

      Used so that, if halfway through a step a kill signal is received,
      we can output a checkpoint file corresponding to the beginning of the
      current step, which is the last time that both the velocities and
      positions would have been consistent.
      """

      self.status.store(self.simul)

   def write(self, store=True):
      """Writes out the required trajectories.

      Used for both the checkpoint files and the soft-exit restart file.
      We have slightly different behaviour for these two different types of
      checkpoint file, as the soft-exit files have their store() function
      called automatically, and we do not want this to be updated as the
      status of the simulation after a soft-exit call is unlikely to be in
      a consistent state. On the other hand, the standard checkpoint files
      are not automatically updated in this way, and we must manually store the
      current state of the system before writing them.

      Args:
         store: A boolean saying whether the state of the system should be
            stored before writing the checkpoint file.
      """

      if not (self.simul.step + 1) % self.stride == 0:
         return

      if self.overwrite:
         filename = self.filename
      else:
         filename = self.filename + "_" + str(self.step)

      if store:
         self.step += 1    # advances the step counter before saving, so next time the correct index will be loaded.
         self.store()
      check_file = open(filename, "w")
      check_file.write(self.status.write(name="simulation"))
      check_file.close()<|MERGE_RESOLUTION|>--- conflicted
+++ resolved
@@ -32,13 +32,9 @@
       simul: The simulation object to get the data to be output from.
    """
 
-<<<<<<< HEAD
-   def __init__(self, filename="out", stride=1, outlist=np.zeros(0,np.dtype('|S1024')) ):
+
+   def __init__(self, filename="out", stride=1, outlist=None):
       """Initializes a property output stream opening the corresponding
-=======
-   def __init__(self, filename="out", stride=1, outlist=None):
-      """Initializes a property output stream opening the corresponding 
->>>>>>> 654ddd08
       file name.
 
       Also writes out headers.
@@ -66,7 +62,7 @@
 
       self.simul = simul
 
-      # Checks as soon as possible if some asked-for properties are 
+      # Checks as soon as possible if some asked-for properties are
       # missing or mispelled
       for what in self.outlist:
          key = getkey(what)
