--- conflicted
+++ resolved
@@ -125,35 +125,12 @@
          dset(self,"m",_prebind[2])
          dset(self,"names",_prebind[3])
  
-<<<<<<< HEAD
-      #dset(self,"px",self.p[0:3*natoms:3],name="px")
-      #dset(self,"py",self.p[1:3*natoms:3],name="py")
-      #dset(self,"pz",self.p[2:3*natoms:3],name="pz")
-      #dset(self,"qx",self.q[0:3*natoms:3],name="qx")
-      #dset(self,"qy",self.q[1:3*natoms:3],name="qy")
-      #dset(self,"qz",self.q[2:3*natoms:3],name="qz")      
-      dset(self,"px",self.p[0:3*natoms:3],name="p")
-      dset(self,"py",self.p[1:3*natoms:3],name="p")
-      dset(self,"pz",self.p[2:3*natoms:3],name="p")
-      dset(self,"qx",self.q[0:3*natoms:3],name="q")
-      dset(self,"qy",self.q[1:3*natoms:3],name="q")
-      dset(self,"qz",self.q[2:3*natoms:3],name="q")      
-#      self.px = self.p[0:3*natoms:3]
-#      self.py = self.p[1:3*natoms:3]
-#      self.pz = self.p[2:3*natoms:3]
-#      self.qx = self.q[0:3*natoms:3]
-#      self.qx = self.q[1:3*natoms:3]
-#      self.qx = self.q[2:3*natoms:3]
-=======
       self.px=self.p[0:3*natoms:3]
       self.py=self.p[1:3*natoms:3]
       self.pz=self.p[2:3*natoms:3]
       self.qx=self.q[0:3*natoms:3]
       self.qy=self.q[1:3*natoms:3]
       self.qz=self.q[2:3*natoms:3]
-
-
->>>>>>> 8cfec2f0
       
       dset(self,"m3",depend_array(name="m3",value=np.zeros(3*natoms, float),func=self.mtom3, dependencies=[dget(self,"m")]))
 
