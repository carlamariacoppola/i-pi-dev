"""Contains the class that deals with the running of the simulation and 
outputting the results.

The root class for the whole simulation. Contains references to all the top
level objects used in the simulation, and controls all the steps that are
not inherently system dependent, like the running of each time step, 
choosing which properties to initialise, and which properties to output.

Classes:
   RestartSimulation: Deals with creating the simulation object from a file, 
      and writing the checkpoints.
   Simulation: Deals with running the simulation and outputting the results.
"""

__all__ = ['RestartSimulation', 'Simulation']

import numpy as np
import math, random
from utils.depend import *
from utils.restart import *
from utils.units  import *
from utils.prng   import *
from utils.io     import *
<<<<<<< HEAD
from utils.io.io_xml import *
=======
from utils.io.io_xml     import *
>>>>>>> 9823fb8b
from atoms import *
from cell import *
from ensembles import RestartEnsemble
from forces import RestartForce, ForceBeads
from beads import Beads, RestartBeads
from properties import Properties

_DEFAULT_STRIDES={"checkpoint": 1000, "properties": 10, "progress": 100, "trajectory": 20,  "trajectory_full": 100}
_DEFAULT_OUTPUT=[ "time", "conserved", "kinetic", "potential" ]
class RestartSimulation(Restart):
   """Simulation restart class.

   Handles generating the appropriate forcefield class from the xml input file,
   and generating the xml checkpoint tags and data from an instance of the
   object.

   Attributes:
      force: A restart force instance. Used as a model for all the replicas.
      ensemble: A restart ensemble instance.
      atoms: A restart atoms instance.
      beads: A restart beads instance.
      cell: A restart cell instance.
      prng: A random number generator object.
      nbeads: A float giving the number of beads.
      step: An integer giving the current simulation step. Defaults to 0.
      total_steps: The total number of steps. Defaults to 0.
      stride: A dictionary giving the number of steps between printing out 
         data for the different types of data. Defaults to _DEFAULT_STRIDES.
      prefix: A string giving the prefix for all the output files. Defaults to
         'prefix'.
      traj_format: A string giving the format of the trajectory output files. 
         Defaults to 'pdb'.
      properties: An array of strings giving all the properties that should 
         be output space separated. Defaults to _DEFAULT_OUTPUT.
      initialize: An array of strings giving all the quantities that should
         be output.
      fd_delta: A float giving the size of the finite difference
         parameter used in the Yamamoto kinetic energy estimator. Defaults 
         to 0.
   """

   fields= { "force" : (RestartForce, ()),  "ensemble": (RestartEnsemble, ()), 
             "atoms" : (RestartAtoms, ()), "beads" : (RestartBeads, ()), 
             "cell" : (RestartCell, ()), "prng" : (RestartRandom, ()),
             "nbeads": (RestartValue, (int, 0 ) ),              
             "step" : ( RestartValue, (int, 0)), 
             "total_steps": (RestartValue, (int, 1000) ), 
             "stride" : ( RestartValue, (dict, {})),
             "prefix": (RestartValue, (str, "prefix")), 
             "traj_format": (RestartValue, (str, "pdb")),              
             "properties": (RestartArray, (str,np.zeros(0, np.dtype('|S12'))) ),
             "initialize": (RestartArray, (str,np.zeros(0, np.dtype('|S12'))) ),
             "fd_delta":   ( RestartValue, (float, 0.0)) 
            }

   def store(self, simul):
      """Takes a simulation instance and stores a minimal representation of it.

      Args:
         simul: A simulation object.
      """

      self.force.store(simul._forcemodel)
      self.ensemble.store(simul.ensemble)
      self.beads.store(simul.beads)
      self.cell.store(simul.cell)
      self.prng.store(simul.prng)
      self.step.store(simul.step)
      self.total_steps.store(simul.tsteps)
      self.stride.store(simul.dstride)
      self.prefix.store(simul.prefix)
      self.traj_format.store(simul.format)      
      self.properties.store(simul.outlist)
      self.initialize.store(simul.initlist)
      self.fd_delta.store(simul.properties.fd_delta)
            
   def fetch(self):
      """Creates a simulation object.

      Returns:
         A simulation object of the appropriate type and with the appropriate
         properties and other objects given the attributes of the 
         RestartSimulation object.
      """

      self.check()
      nbeads = self.beads.fetch()
      ncell = self.cell.fetch()
      nprng = self.prng.fetch()

      dstride = dict(_DEFAULT_STRIDES)
      istride = self.stride.fetch()
      vstride = {}
      for k,s in istride.items(): 
         if not k in dstride:
            raise TypeError(k + " is not a valid input for the stride keyword")
         vstride[k] = int(s)
      dstride.update(vstride)
      
      olist = self.properties.fetch()
      if (len(olist) == 0):
         olist = None

      ilist = self.initialize.fetch()
      if (len(ilist) == 0):
         ilist = None
      
      rsim = Simulation(nbeads, ncell, self.force.fetch(), 
                     self.ensemble.fetch(), nprng, self.step.fetch(), 
                     tsteps=self.total_steps.fetch(), stride=dstride,
                     prefix=self.prefix.fetch(), format=self.traj_format.fetch(), outlist=olist, initlist=ilist)

      if (self.fd_delta.fetch() != 0.0):
         rsim.properties.fd_delta = self.fd_delta.fetch()
      return rsim

   def check(self):
      """Function that deals with optional arguments.

      Deals with the difference between classical and PI dynamics. If there is
      no beads argument, the bead positions are generated from the atoms, with 
      the necklace being fixed at the atom position. Similarly, if no nbeads
      argument is specified a classical simulation is done.
      """

      if self.beads.nbeads.fetch() == 0:
         atoms = self.atoms.fetch() 
         if atoms.natoms == 0:
            raise TypeError("Either a <beads> or a <atoms> block must be provided")
         nbeads = self.nbeads.fetch()
         if nbeads == 0:
            nbeads = 1
         rbeads = Beads(atoms.natoms, nbeads)
         for b in range(rbeads.nbeads):
            rbeads[b] = atoms.copy()
         self.beads.store(rbeads)      

class Simulation(dobject):
   """Main simulation object. 

   Contains all the references and the main dynamics loop. Also handles the
   initialisation and output.
   
   Attributes:
      nbeads: The number of the replicas of the system.
      beads: A beads object giving the atom positions.
      cell: A cell object giving the system box.
      prng: A random number generator object.
      _forcemodel: A forcefield object giving the force calculator for each 
         replica of the system.
      forces: A ForceBeads object for calculating the forces for all the 
         replicas.
      ensemble: An ensemble object giving the objects necessary for producing
         the correct ensemble.
      tsteps: The total number of steps.
      prefix: A prefix for all the output files.
      format: A string specifying both the format and the extension of traj 
         output.
      dstride: A dictionary giving number of steps between printing out 
         data for the different types of data. Defaults to _DEFAULT_STRIDES.
      outlist: An array of strings giving the different properties to output.
      initlist: An array of the properties that should be initialised. Set to 
         zero after the initialisation, so that the checkpoints don't specify
         any properties to be initialised.
      properties: A properties object.
      fout: File to output the properties to.
      tcout: File to output the centroid trajectory to.
      tout: File to output the full trajectory to.
      ichk: A number keeping track of all the restart files generated so far,
         so that old files are not overwritten.

   Depend objects:
      step: The current simulation step.
   """   

   def __init__(self, beads, cell, force, ensemble, prng, step=0, tsteps=1000, 
               stride=None, prefix="prefix", format="pdb", outlist=None, initlist=None):
      """Initialises Simulation class.

      Args:
         beads: A beads object giving the atom positions.
         cell: A cell object giving the system box.
         force: A forcefield object giving the force calculator for each replica
            of the system.
         ensemble: An ensemble object giving the objects necessary for 
            producing the correct ensemble.
         prng: A random number object.
         step: An optional integer giving the current simulation time step. 
            Defaults to 0.
         tsteps: An optional integer giving the total number of steps. Defaults
            to 1000.
         stride: An optional dictionary giving the number of steps between 
            printing out data for the different types of data. 
         prefix: An optional string giving the prefix for all the output files. 
            Defaults to 'prefix'.
         format: An optional string giving the output format for the 
            trajectory files. Defaults to 'pdb'.
         outlist: An array of strings giving all the properties that should 
            be output space separated.
         initlist: An array of strings giving all the quantities that should
            be output.
      """

      print " # Initializing simulation object "
      self.nbeads = len(beads)
      self.beads = beads
      self.cell = cell
      self.prng = prng
      self._forcemodel = force
      self.forces = ForceBeads()
            
      self.ensemble = ensemble
      dset(self, "step", depend_value(name="step", value=step))
      self.tsteps = tsteps
      
      self.prefix = prefix
      self.format = format      
      if stride is None:
         self.dstride = dict(_DEFAULT_STRIDES)
      else:
         self.dstride = stride
      if outlist is None:
         self.outlist = np.array(_DEFAULT_OUTPUT, np.dtype('|S12') )
      else:
         self.outlist = outlist                                    

      self.properties = Properties()
         
      if initlist is None:
         self.initlist = np.zeros(0, np.dtype('|S12'))
      else:
         self.initlist = initlist
                  
      self.bind()
      
   def bind(self):
      """Calls the bind routines for all the objects in the simulation."""

      self.forces.bind(self.beads, self.cell,  self._forcemodel)
      self.ensemble.bind(self.beads, self.cell, self.forces, self.prng)
      self.properties.bind(self)
      self.init()

      # Checks as soon as possible if some asked-for properties are missing or mispelled
      for what in self.outlist:
         if not what in self.properties.property_dict.keys():
            print "Computable properties list: ", self.properties.property_dict.keys()
            raise KeyError(what + " is not a recognized property")


   def run(self):
      """Runs the simulation.

      Does all the simulation steps, and outputs data to the appropriate files
      when necessary. Also deals with starting and cleaning up the threads used
      in the communication between the driver and the PIMD code.
      """

      self._forcemodel.socket.start_thread()
   
      if (self.step == 0):
         self.step = -1
         self.write_output()
         if self.format == "pdb": 
            io_pdb.print_pdb_path(self.beads, self.cell, self.tout)
            io_pdb.print_pdb(self.beads.centroid, self.cell, self.tcout)
         elif self.format == "xyz": 
            io_xyz.print_xyz_path(self.beads, self.cell, self.tout)            
            io_xyz.print_xyz(self.beads.centroid, self.cell, self.tcout)
         self.step = 0
      for self.step in range(self.step,self.tsteps):               
         self.ensemble.step()
         print " # MD step % 7d complete. Timings --> p-step: %10.5f  q-step: %10.5f  t-step: %10.5f" % (self.step, self.ensemble.ptime, self.ensemble.qtime, self.ensemble.ttime )
         print " # MD diagnostics: V: %10.5e    Kcv: %10.5e   Ecns: %10.5e" % (self.properties["potential"], self.properties["kinetic_cv"], self.properties["conserved"] )

         if ((self.step+1) % self.dstride["checkpoint"] == 0):
            self.write_chk()      
         if ((self.step+1) % self.dstride["properties"] == 0):
            self.write_output()
         if ((self.step+1) % self.dstride["trajectory_full"] == 0):            
            if self.format == "pdb":
               io_pdb.print_pdb_path(self.beads, self.cell, self.tout)
            elif self.format == "xyz":
               io_xyz.print_xyz_path(self.beads, self.cell, self.tout)
         if ((self.step+1) % self.dstride["trajectory"] == 0):
            if self.format == "pdb":
               io_pdb.print_pdb(self.beads.centroid, self.cell, self.tcout)
            elif self.format == "xyz":
               io_xyz.print_xyz(self.beads.centroid, self.cell, self.tcout)

      if self.step < self.tsteps:
         self.step += 1         
      self.write_chk()

      self._forcemodel.socket.end_thread()      
   
   def init(self):
      """Deals with the file initialization.

      Opens the different output files. Also initialises the cell and
      atom velocities if required, and then removes the list of quantities to
      be initialized, so that if the simulation is restarted these quantities
      are not re-initialized.
      """

      self.fout = open(self.prefix + ".out", "a")
      ohead = "# "
      for l in self.outlist:
         ohead += "%16s"%(l)
      self.fout.write(ohead + "\n")
      self.tcout = open(self.prefix + "." + self.format, "a")
      self.tout = open(self.prefix + ".full." + self.format, "a")      
      self.ichk = 0
      
      if "velocities" in self.initlist:
         self.beads.p = math.sqrt(self.ensemble.ntemp*Constants.kb)*self.beads.sm3*self.prng.gvec((self.beads.nbeads, 3*self.beads.natoms))

      if self.ensemble.fixcom:
         self.ensemble.rmcom()
      
      # Zeroes out the initlist, such that in restarts no initialization will be required
      self.initlist = np.zeros(0, np.dtype('|S12'))
   
   def write_output(self):
      """Outputs the required properties of the system.

      Note that properties are outputted using the same format as for the 
      output to the xml checkpoint files, as specified in io_xml.

      Raises:
         KeyError: Raised if one of the properties specified in the output list
            are not contained in the property_dict member of properties.
      """

      for what in self.outlist:
         try:
            quantity = self.properties[what]
         except KeyError:
            raise KeyError(what + " is not a recognized property")
         self.fout.write(write_type(float, quantity) + " ")
         
      self.fout.write("\n")   
      self.fout.flush()   
      
   def write_chk(self):
      """Outputs the xml checkpoint files.

      Note that each checkpoint is written to a different file, so that old 
      checkpoint files can still be used to restart the system if a problem
      is found.
      """

      new = False
      self.ichk += 1
      while (not new):
         try:
            check_file = open(self.prefix + ".restart" + str(self.ichk), "r")
            check_file.close()
            self.ichk += 1
         except IOError:
            check_file = open(self.prefix + ".restart" + str(self.ichk), "w")
            new = True
      
      r = RestartSimulation()
      r.store(self)
      check_file.write(r.write(name="simulation"))
      check_file.close()
      <|MERGE_RESOLUTION|>--- conflicted
+++ resolved
@@ -21,11 +21,7 @@
 from utils.units  import *
 from utils.prng   import *
 from utils.io     import *
-<<<<<<< HEAD
 from utils.io.io_xml import *
-=======
-from utils.io.io_xml     import *
->>>>>>> 9823fb8b
 from atoms import *
 from cell import *
 from ensembles import RestartEnsemble
