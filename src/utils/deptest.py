--- conflicted
+++ resolved
@@ -66,7 +66,6 @@
       self.base.deps.add_dependant(self.mult.deps)
       
    
-<<<<<<< HEAD
 def get_refcounts():
    d = {}
    sys.modules
@@ -102,26 +101,6 @@
    ss[0]=12
    print "getting once", ee.mult[:]
    print "getting twice", ee.mult[:]
-=======
-import numpy
-
-ee=multi(4, numpy.zeros(10))
-
-ee.base[:]=1.0
-
-print "getting once", ee.mult[:]
-print "getting twice", ee.mult[:]
-
-ee.base[1]=0.0
-print "getting once", ee.mult[:]
-print "getting twice", ee.mult[:]
-
-ee.multi.set(5)
-ss=ee.base[4:8]
-ss[0]=12
-print "getting once", ee.mult[:]
-print "getting twice", ee.mult[:]
->>>>>>> 0c050167
  
 class dmulti(dobject):
 
@@ -156,11 +135,6 @@
    print "getting once", dee.mult
    print "getting twice", dee.mult
 
-#   del ee.multi
-#   del ee.mult
-#   del ee.base
-
-<<<<<<< HEAD
 class scalar(object):
    def multiply(self):
       return self.a.get()*self.b.get()
@@ -216,7 +190,6 @@
 
 #no = get_refcounts()
 #print no
-=======
 
 
 class multisync(object):
@@ -258,7 +231,6 @@
 exit(1)
 ee=multi(4)
 ee.multi.set(2)
->>>>>>> 0c050167
 
 exit()
 
