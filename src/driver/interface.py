--- conflicted
+++ resolved
@@ -420,15 +420,10 @@
       par_str = " "
       
       if not pars is None: 
-<<<<<<< HEAD
-         par_str = str(pars["eps"]) + " " + str(pars["sigma"]) + " " + str(pars["cutoff"]) + " " + str(pars["nearest_neighbour"])
+         for k,v in pars.items():
+            par_str += k + " : " + str(v) + " , "
       else:
          par_str = " "
-=======
-         for k,v in pars.items():
-            par_str += k+" : "+ str(v) + " , "
-      else : par_str=" "
->>>>>>> 7b40ad5f
 
 #TODO currently parameter string is hard coded for LJ potential. Needs adapting
 #to general forcefields.
