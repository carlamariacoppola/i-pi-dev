"""Deals with the socket communication between the PIMD and driver code.

Deals with creating the socket, transmitting and receiving data, accepting and
removing different driver routines and the parallelization of the force
calculation.

Classes:
   Status: Simple class to keep track of the status, uses bitwise or to give
      combinations of different status options.
   Driver: Class to deal with communication between a client and the driver
      code.
   RestartInterface: Deals with creating the Interface object from a file, and
      writing the checkpoints.
   Interface: Host server class. Deals with distribution of all the jobs 
      between the different client servers.

Functions:
   Message: Sends a header string through the socket.

Exceptions:
   Disconnected: Raised if client has been disconnected.
   InvalidStatus: Raised if client has the wrong status. Shouldn't have to be
      used if the structure of the program is correct.
"""

__all__ = ['Message', 'Disconnected', 'InvalidStatus', 'Status', 'Driver',
           'RestartInterface', 'Interface']

import socket, select, threading, signal, string, os, time
import numpy as np
from utils.restart import Restart, RestartValue

HDRLEN = 12
UPDATEFREQ = 100
TIMEOUT = 5.0 
SERVERTIMEOUT = 2.0*TIMEOUT
NTIMEOUT = 10

def Message(mystr):
   """Returns a header of standard length HDRLEN."""

   return string.ljust(string.upper(mystr), HDRLEN)


class Disconnected(Exception): 
   """Disconnected: Raised if client has been disconnected."""

   pass


class InvalidStatus(Exception):
   """InvalidStatus: Raised if client has the wrong status. 

   Shouldn't have to be used if the structure of the program is correct.
   """

   pass

class Status: 
   """Simple class used to keep track of the status of the client.

   Uses bitwise or to give combinations of different status options.
   i.e. Status.Up | Status.Ready would be understood to mean that the client
   was connected and ready to receive the position and cell data.

   Attributes: 
      Disconnected: Flag for if the client has disconnected.
      Up: Flag for if the client is running.
      Ready: Flag for if the client has ready to receive position and cell data.
      NeedsInit: Flag for if the client is ready to receive forcefield
         parameters.
      HasData: Flag for if the client is ready to send force data.
      Busy: Flag for if the client is busy.
      Timeout: Flag for if the connection has timed out.
   """

   Disconnected = 0
   Up = 1
   Ready = 2
   NeedsInit = 4
   HasData = 8
   Busy = 16
   Timeout = 32


class Driver(socket.socket):
   """Deals with communication between the client and driver code.

   Deals with sending and receiving the data from the driver code. Keeps track
   of the status of the driver. Initialises the driver forcefield, sends the
   position and cell data, and receives the force data.

   Attributes: 
      _buf: A string buffer to hold the reply from the driver.
      busyonstatus: Boolean giving whether the driver is busy.
      status: Keeps track of the status of the driver.
      lastreq: The ID of the last request processed by the client. 
      locked: Flag to mark if the client has been working consistently on one image.
   """

   def __init__(self, socket):
      """Initialises Driver.

      Args:
         socket: A socket through which the communication should be done.
      """

      super(Driver,self).__init__(_sock=socket)
      self._buf = np.zeros(0,np.byte)
      self.busyonstatus = False
      self.status = Status.Up
      self.lastreq = None
      self.locked = False
      
   def poll(self):
      """Waits for driver status."""

      self.status = self._getstatus()
      
   def _getstatus(self):   
      """Gets driver status.

      Returns:
         An integer labelling the status via bitwise or of the relevant members
         of Status.
      """

      if not self.busyonstatus:
         try:
            self.sendall(Message("status"))      
         except:
            return Status.Disconnected

      try:
         readable, writable, errored = select.select([self], [], [], 0.0)
      except:
         return Status.Disconnected

      if not self in readable:
         self.busyonstatus = True
         return Status.Up | Status.Busy
      
      self.busyonstatus = False
      try:
         reply = self.recv(HDRLEN)
      except socket.timeout: 
         print " @SOCKET:   Timeout in status recv!"
         return Status.Up | Status.Busy | Status.Timeout
      except:
         return Status.Disconnected
         
      if not len(reply) == HDRLEN:
         return Status.Disconnected
      elif reply == Message("ready"):
         return Status.Up | Status.Ready
      elif reply == Message("needinit"):
         return Status.Up | Status.NeedsInit
      elif reply == Message("havedata"):
         return Status.Up | Status.HasData
      else:
         print " @SOCKET:    Unrecognized reply: ", reply         
         return Status.Up
   
   def recvall(self, dest):      
      """Gets the potential energy, force and virial from the driver.

      Args:
         dest: Object to be read into.

      Raises:
         Disconnected: Raised if client is disconnected.

      Returns:
         The data read from the socket to be read into dest.
      """

      blen = dest.itemsize*dest.size
      if (blen > len(self._buf)): 
         self._buf.resize(blen)
      bpos = 0
      ntimeout=0
      
      while bpos < blen:
         timeout = False

#   pre-2.5 version. 
         try:
            bpart = ""
            bpart = self.recv( blen-bpos )
            self._buf[bpos:bpos+len(bpart)]=np.fromstring(bpart, np.byte)
         except socket.timeout:
            print " @SOCKET:   Timeout in status recvall, trying again!"
            timeout = True
            ntimeout+=1
            if ntimeout > NTIMEOUT:
               print " @SOCKET:  Couldn't receive within ", NTIMEOUT, " attempts. Time to give up!"
               raise Disconnected()               
            pass
         if (not timeout and bpart == 0):
            raise Disconnected()
         bpos+=len(bpart)

#   post-2.5 version: slightly more compact for modern python versions
#         try:
#            bpart = 1
#            bpart = self.recv_into(self._buf[bpos:], blen-bpos)
#         except socket.timeout:
#            print " @SOCKET:   Timeout in status recvall, trying again!"
#            timeout = True
#            pass
#         if (not timeout and bpart == 0):
#            raise Disconnected()
#         bpos += bpart
#TODO this Disconnected() exception currently just causes the program to hang.
#This should do something more graceful

      if np.isscalar(dest):
         return np.fromstring(self._buf[0:blen], dest.dtype)[0]
      else:
         return np.fromstring(self._buf[0:blen], dest.dtype).reshape(dest.shape)
       
   def initialize(self, pars):
      """Sends the initialisation string to the driver.

      Args:
         pars: The parameter string to be sent to the driver.

      Raises:
         InvalidStatus: Raised if the status is not NeedsInit.
      """

      if self.status & Status.NeedsInit:
         try:
            self.sendall(Message("init"))
            self.sendall(np.int32(len(pars)))
            self.sendall(pars)                        
         except: 
            self.poll()
            return
      else:
         raise InvalidStatus("Status in init was " + self.status)
               
   def sendpos(self, atoms, cell):
      """Sends the position and cell data to the driver.

      Args:
         atoms: An Atoms object giving the atom positions.
         cell: A cell object giving the system box.

      Raises:
         InvalidStatus: Raised if the status is not Ready.
      """

      if (self.status & Status.Ready):
         try:
            self.sendall(Message("posdata"))
            self.sendall(cell.h, 9*8)
            self.sendall(cell.ih, 9*8)      
            self.sendall(np.int32(len(atoms)))
            self.sendall(atoms.q, len(atoms)*3*8)
         except: 
            self.poll()
            return
      else:
         raise InvalidStatus("Status in sendpos was " + self.status)

   def getforce(self):
      """Gets the potential energy, force and virial from the driver.

      Raises:
         InvalidStatus: Raised if the status is not HasData.
         Disconnected: Raised if the driver has disconnected.

      Returns:
         A list of the form [potential, force, virial].
      """

      if (self.status & Status.HasData):
         self.sendall(Message("getforce"));
         reply = ""
         while True:
            try:
               reply = self.recv(HDRLEN)
            except socket.timeout: 
               print " @SOCKET:   Timeout in getforce, trying again!"
               continue
            if reply == Message("forceready"):
               break          
            else:
               print " @SOCKET:   Unexpected getforce reply: ", reply
            if reply == "":
               raise Disconnected()
      else:
         raise InvalidStatus("Status in getforce was " + self.status)      

      mu = np.float64()
      mu = self.recvall(mu)

      mlen = np.int32()
      mlen = self.recvall(mlen)
      mf = np.zeros(3*mlen,np.float64)
      mf = self.recvall(mf)

      mvir = np.zeros((3,3),np.float64)
      mvir = self.recvall(mvir)
      return [mu, mf, mvir]

                  
class RestartInterface(Restart):         
   """Interface restart class.

   Handles generating the apporopriate interface class from the xml
   input file, and generating the xml checkpoin tags and data from an
   instance of the object.

   Attributes:
      address: A string giving the host name.
      port: An integer giving the port used by the socket.
      slots: An integer giving the maximum allowed backlog of queued clients.
      latency: A float giving the number of seconds that the interface waits
         before updating the client list.
      mode: A string giving the type of socket used.
      timeout: A float giving a number of seconds after which a calculation core
         is considered dead. Defaults to zero, i.e. no timeout.
   """

   fields = { "address" : (RestartValue, (str, "localhost")), "port" : (RestartValue, (int,31415)),
            "slots" : (RestartValue, (int, 4) ), "latency" : (RestartValue, (float, 1e-3)), 
            "timeout": (RestartValue, (float, 0.0))  }
   attribs = { "mode": (RestartValue, (str, "unix") ) }

   def store(self, iface):
      """Takes an Interface instance and stores a minimal representation of it.

      Args:
         iface: An interface object.
      """

      self.latency.store(iface.latency)
      self.mode.store(iface.mode)
      self.address.store(iface.address)
      self.port.store(iface.port)
      self.slots.store(iface.slots)
      self.timeout.store(iface.timeout)
      
   def fetch(self):
      """Creates an Interface object.

      Returns:
         An interface object with the appropriate socket given the attributes
         of the RestartInterface object.
      """

      return Interface(address=self.address.fetch(), port=self.port.fetch(), 
            slots=self.slots.fetch(), mode=self.mode.fetch(), 
            latency=self.latency.fetch(), timeout=self.timeout.fetch())

            
class Interface(object):
   """Host server class.

   Deals with distribution of all the jobs between the different client servers
   and both initially and as clients either finish or are disconnected.
   Deals with cleaning up after all calculations are done. Also deals with the
   threading mechanism, and cleaning up if the interface is killed.

   Attributes:
      address: A string giving the name of the host network.
      port: An integer giving the port the socket will be using.
      slots: An integer giving the maximum allowed backlog of queued clients.
      mode: A string giving the type of socket used.
      latency: A float giving the number of seconds the interface will wait 
         before updating the client list.
      timeout: A float giving a timeout limit for considering a calculation dead 
         and dropping the connection.
      server: The socket used for data transmition.
      clients: A list of the driver clients connected to the server.
      requests: A list of all the jobs required in the current PIMD step.
      jobs: A list of all the jobs currently running.
      _poll_thread: The thread the poll loop is running on.
      _prev_kill: Holds the signals to be sent to clean up the main thread 
         when a kill signal is sent.
      _poll_true: A boolean giving whether the thread is alive.
   """

   def __init__(self, address="localhost", port=31415, slots=4, mode="unix", latency=1e-3, timeout=1.0):
      """Initialises interface.

      Args:
         address: An optional string giving the name of the host server.
            Defaults to 'localhost'.
         port: An optional integer giving the port number. Defaults to 31415.
         slots: An optional integer giving the maximum allowed backlog of 
            queueing clients. Defaults to 4.
         mode: An optional string giving the type of socket. Defaults to 'unix'.
         latency: An optional float giving the time in seconds the socket will 
            wait before updating the client list. Defaults to 1e-3.
         softexit: A hook for calling a soft-exit procedure

      Raises:
         NameError: Raised if mode is not 'unix' or 'inet'.
      """

      self.address = address
      self.port = port
      self.slots = slots
      self.mode = mode
      self.latency = latency
      self.timeout = timeout
      self.softexit = None      

      if self.mode == "unix":
         self.server = socket.socket(socket.AF_UNIX, socket.SOCK_STREAM)
         self.server.bind("/tmp/wrappi_" + address)
      elif self.mode == "inet":
         self.server = socket.socket(socket.AF_INET, socket.SOCK_STREAM)
         self.server.bind((address,port))
      else:
         raise NameError("Interface mode " + self.mode + " is not implemented (should be unix/inet)")

      self.server.listen(slots)
      self.server.settimeout(SERVERTIMEOUT)
      self.clients = []
      self.requests = []
      self.jobs = []      

      self._poll_thread = None
      self._prev_kill = {}
      self._poll_true = False
      
   def queue(self, atoms, cell, pars=None, reqid=0):
      """Adds a request.

      Note that the pars dictionary need to be sent as a string of a 
      standard format so that the initialisation of the driver can be done.

      Args:
         atoms: An Atoms object giving the atom positions.
         cell: A Cell object giving the system box.
         pars: An optional dictionary giving the parameters to be sent to the
            driver for initialisation. Defaults to {}.
         reqid: An optional integer that identifies requests of the same type,
            e.g. the bead index

      Returns:
         A list giving the status of the request of the form {'atoms': Atoms 
         object giving the atom positions, 'cell': Cell object giving the
         system box, 'pars': parameter string, 'result': holds the result as a
         list once the computation is done, 'status': a string labelling the 
         status}.
      """

      par_str = " "
      
      if not pars is None: 
         for k,v in pars.items():
            par_str += k + " : " + str(v) + " , "
      else:
         par_str = " "

      newreq = {"atoms": atoms, "cell": cell, "pars": par_str, 
                "result": None, "status": "Queued", "id": reqid,
                "start": -1 }
      self.requests.append(newreq)
      return newreq
      
   def release(self, request):
      """Empties the list of requests once finished.

      Args:
         request: A list of requests that are done.
      """

      if request in self.requests:         
         self.requests.remove(request)
         
   def pool_update(self):
      """Deals with keeping the pool of client drivers up-to-date during a 
      force calculation step.

      Deals with maintaining the client list. Clients that have
      disconnected are removed and their jobs removed from the list of
      running jobs and new clients are connected to the server.
      """
     
      for c in self.clients[:]:         
         if not (c.status & Status.Up):
            try:
               print " @SOCKET:   Client died or got unresponsive. Removing from the list."
               c.shutdown(socket.SHUT_RDWR)
               c.close()
            except:   pass
            self.clients.remove(c)
            for [k,j] in self.jobs[:]:
               if j is c:
                  self.jobs.remove([k,j])
               k["status"] = "Queued"
               k["start"] = -1

      keepsearch = True
      while keepsearch:
         readable, writable, errored = select.select([self.server], [], [], 0.0)
         if self.server in readable:
            client, address = self.server.accept()
            client.settimeout(TIMEOUT)
            driver = Driver(client)
            print " @SOCKET:   Client asked for connection from ", address, ". Now hand-shaking."
            driver.poll()
            if (driver.status | Status.Up):
               self.clients.append(driver)
               print " @SOCKET:   Handshaking was successful. Added to the client list."
            else:
               print " @SOCKET:   Handshaking failed. Dropping connection."
               client.shutdown(socket.SHUT_RDWR)
               client.close()
         else:
            keepsearch = False
         
   def pool_distribute(self):
      """Deals with keeping the list of jobs up-to-date during a force 
      calculation step.

      Deals with maintaining the jobs list. Gets data from drivers that have
      finished their calculation and removes that job from the list of running
      jobs, adds jobs to free clients and initialises the forcefields of new
      clients.
      """

      for c in self.clients:
         if not c.status & ( Status.Ready | Status.NeedsInit ):
            c.poll()

      for [r,c] in self.jobs[:]:
         if c.status & Status.HasData:            
            try:
               r["result"] = c.getforce()
            except Disconnected:
               c.status = 0
               continue
            c.poll()
            while c.status & Status.Busy: # waits, but check if we got stuck.               
               if self.timeout>0 and r["start"]>0 and time.time()-r["start"]> self.timeout:
                  print " @SOCKET:  hasdata for bead ", r["id"], " has been running for ", time.time()-r["start"]
                  try:
                     print " @SOCKET:   Client died or got unresponsive. Closing socket."
                     c.shutdown(socket.SHUT_RDWR)
                     c.close()
                  except:   pass
                  c.poll()
                  continue
               c.poll()
            if not (c.status & Status.Up): 
               print " @SOCKET:   Client died a horrible death while getting forces. Will try to cleanup."
               continue
            r["status"] = "Done"
            c.lastreq = r["id"] # saves the ID of the request that the client has just processed
            self.jobs.remove([r,c])
<<<<<<< HEAD
         if self.timeout>0 and r["start"]>0 and time.time()-r["start"]> self.timeout:
            print " @SOCKET:  request for bead ", r["id"], " has been running for ", time.time()-r["start"]
=======
         if self.timeout == 0.0 and r["start"] > 0 and time.time() - r["start"] >  EVALTIMEOUT:
            # regardless of options, writes something if the client gets stuck for a very long time!
            print " @SOCKET:  request for bead ", r["id"], " has been running for ", time.time() - r["start"]
            r["start"] = time.time()
         if self.timeout > 0 and r["start"] > 0 and time.time() - r["start"] > self.timeout:
            print " @SOCKET:  request for bead ", r["id"], " has been running for ", time.time() - r["start"]
>>>>>>> 1afea735
            try:
               print " @SOCKET:   Client died or got unresponsive. Closing socket."
               c.shutdown(socket.SHUT_RDWR)
               c.close()
<<<<<<< HEAD
               c.poll()
#               return  # makes sure the dead client gets removed straight away
            except:   pass
=======
            except:
               pass
>>>>>>> 1afea735
                     
      for r in self.requests:
         if r["status"] == "Queued":
            freec = self.clients[:]
            for [r2, c] in self.jobs:
               freec.remove(c)            
            
            for match_ids in ( "match", "none", "free", "any" ):
               matched = False
               for fc in freec:
                  if not (fc.status & Status.Up):
                     self.clients.remove(fc)
                     continue                  
                  if fc.status & Status.HasData:
                     continue                              
                  if not (fc.status & (Status.Ready | Status.NeedsInit | Status.Busy) ): 
                     print " @SOCKET:   (1) Client is in an unexpected status ",fc.status, ". Will try to keep calm and carry on."
                     continue
                  # First, tries to match request ids and lastreq clients.
                  # If it can't match on the first round, gives up and assigns requests
                  # on a first-come first-serve basis
                  if match_ids == "match" and not fc.lastreq is r["id"]:
                     continue
                  elif match_ids == "none" and not fc.lastreq is None:
                     continue
                  elif match_ids == "free" and fc.locked:
                     continue

                  # if we have been using the same client for the same bead, mark it
                  fc.locked =  (fc.lastreq is r["id"])
         
                  try:
                     print " @SOCKET: Assigning [",match_ids,"] request id ", r["id"], " to client with last-id ", fc.lastreq, "(",self.clients.index(fc),"/",len(self.clients),":",fc.getpeername(),")"              
                  except:  pass

                  while fc.status & Status.Busy:
                     fc.poll()            
                  if fc.status & Status.NeedsInit:
                     fc.initialize(r["pars"])
                     fc.poll()               
                     while fc.status & Status.Busy: # waits for initialization to finish. hopefully this is fast
                        fc.poll()
                  if fc.status & Status.Ready:
                     fc.sendpos(r["atoms"], r["cell"])
                     r["status"] = "Running"
                     r["start"] = time.time() # sets start time for the request
                     fc.poll()
                     self.jobs.append([r,fc])
                     matched = True
                     break
                  else:
                     print " @SOCKET:   (2) Client is in an unexpected status ",fc.status,". Will try to keep calm and carry on."
               if matched: 
                  break # doesn't do a second (or third) round if it managed to assign the job

   def _kill_handler(self, signal, frame):
      """Deals with handling a kill call gracefully.

      Prevents any of the threads becoming zombies, by intercepting a
      kill signal using the standard python function signal.signal() and
      then closing the socket and the spawned threads before closing the main
      thread. Called when signals SIG_INT and SIG_TERM are received.

      Args:
         signal: An integer giving the signal number of the signal received 
            from the socket.
         frame: Current stack frame.
      """

      print " @SOCKET:   Kill signal. Trying to make a clean exit."
      self.end_thread()

      if (not self.softexit is None):
         self.softexit()
         time.sleep(TIMEOUT) # give it some time to die gracefully
         
      try:
         self.__del__()
      except:
         pass      
      if signal in self._prev_kill:
         self._prev_kill[signal](signal, frame)
      
   def _poll_loop(self):   
      """The main thread loop.

      Runs until either the program finishes or a kill call is sent. Updates
      the pool of clients every UPDATEFREQ loops and loops every latency
      seconds until _poll_true becomes false.
      """
      
      print " @SOCKET:   Starting the polling thread main loop."
      poll_iter = 0
      while self._poll_true:
         time.sleep(self.latency)
         # makes sure to remove the last dead client as soon as possible. 
         if poll_iter > UPDATEFREQ or (len(self.clients) > 0 and not(self.clients[0].status & Status.Up)):
            self.pool_update()
            poll_iter = 0
         poll_iter += 1
         self.pool_distribute()
         
         if os.path.exists("EXIT"): # soft-exit
            print " @SOCKET:   Soft exit request. Flushing job queue."
            freec = self.clients[:]     
            # releases all pending requests       
            for r in self.requests:
               r["status"] = "Exit"
            for fc in freec:
               self.clients.remove(fc)
      self._poll_thread = None   
   
   def start_thread(self):
      """Spawns a new thread.

      Splits the main program into two threads, one that runs the polling loop
      which updates the client list, and one which gets the data. Also sets up
      the machinery to deal with a kill call, in the case of a Ctrl-C or
      similar signal the signal is intercepted by the _kill_handler function, 
      which cleans up the spawned thread before closing the main thread.

      Raises:
         NameError: Raised if the polling thread already exists.
      """

      if not self._poll_thread is None:
         raise NameError("Polling thread already started")      
      self._poll_thread = threading.Thread(target=self._poll_loop, name="poll_" + self.address)
      self._poll_thread.daemon = True
      self._prev_kill[signal.SIGINT] = signal.signal(signal.SIGINT, self._kill_handler)
      self._prev_kill[signal.SIGTERM] = signal.signal(signal.SIGTERM, self._kill_handler)    
      self._poll_true = True      
      self._poll_thread.start()
   
   def end_thread(self):
      """Closes the spawned thread.

      Deals with cleaning up the spawned thread cleanly. First sets 
      _poll_true to false to indicate that the poll_loop should be exited, then
      closes the spawned thread and removes it.
      """

      self._poll_true = False
      if not self._poll_thread is None:
         self._poll_thread.join()
      self._poll_thread = None
   
   def __del__(self):
      """Removes the socket.

      Closes the interface and removes the socket. Also unlinks the socket if
      possible, so that the port can be reused immediately.
      """

      print " @SOCKET:   Shutting down the server interface."
      self.server.shutdown(socket.SHUT_RDWR)
      self.server.close()
      if self.mode == "unix":
         os.unlink("/tmp/wrappi_" + self.address)<|MERGE_RESOLUTION|>--- conflicted
+++ resolved
@@ -555,29 +555,16 @@
             r["status"] = "Done"
             c.lastreq = r["id"] # saves the ID of the request that the client has just processed
             self.jobs.remove([r,c])
-<<<<<<< HEAD
+            
          if self.timeout>0 and r["start"]>0 and time.time()-r["start"]> self.timeout:
             print " @SOCKET:  request for bead ", r["id"], " has been running for ", time.time()-r["start"]
-=======
-         if self.timeout == 0.0 and r["start"] > 0 and time.time() - r["start"] >  EVALTIMEOUT:
-            # regardless of options, writes something if the client gets stuck for a very long time!
-            print " @SOCKET:  request for bead ", r["id"], " has been running for ", time.time() - r["start"]
-            r["start"] = time.time()
-         if self.timeout > 0 and r["start"] > 0 and time.time() - r["start"] > self.timeout:
-            print " @SOCKET:  request for bead ", r["id"], " has been running for ", time.time() - r["start"]
->>>>>>> 1afea735
             try:
                print " @SOCKET:   Client died or got unresponsive. Closing socket."
                c.shutdown(socket.SHUT_RDWR)
                c.close()
-<<<<<<< HEAD
                c.poll()
-#               return  # makes sure the dead client gets removed straight away
-            except:   pass
-=======
-            except:
+            except:   
                pass
->>>>>>> 1afea735
                      
       for r in self.requests:
          if r["status"] == "Queued":
