from numpy import *
from engine import *
import sys
from engine import io_system
from engine import dynamics
from engine import forces
import numpy, random
from utils.mathtools import *

print "hello world"

a=numpy.identity(3, float)
for i in range(3):
   for j in range(3): a[i,j]=random.gauss(0,1)
a=numpy.dot(a,numpy.transpose(a))
print matrix_exp(a)

print numpy.dot(transpose(stab_cholesky(a)) , stab_cholesky(a) )-a
print numpy.dot(stab_cholesky(a), transpose(stab_cholesky(a))  )-a
exit(1)
#a = numpy.zeros((3,3),float)
#b = numpy.array(range(9)); b.shape=(3,3)

#c=a[:]
#c[:]=b
#a[1,1]=-1
#print "a", a
#print "b", b

#exit()

#ll=zeros((12,22),float)
#aa=engine.Atom(ll)
#aa.q[0]=2
#print aa.q[0], aa.q._dep_proxy__dep._depend__tainted
#exit()

#nat = 3
#allthing = zeros((nat,6), float)
#f = open("./testfile.txt","r")
#syst=engine.System.from_pdbfile(f)


##print "Get atomic ke"
##for i in range(0,syst.natoms):
##   print "KE(",i,"): ",syst.atoms[i].kin
##print "Global KE:", syst.kin
##
##print "Now we modify the momentum of atom 0, and get again ke's"
##syst.atoms[0].p[0]=10
##for i in range(0,syst.natoms):
##   print "KE(",i,"): ",syst.atoms[i].kin
##print "Global KE:", syst.kin
##
##print "Now we modify the global momentum, and get again ke's"
##syst.p[2]=1
##for i in range(0,syst.natoms):
##   print "KE(",i,"): ",syst.atoms[i].kin
##print "Global KE:", syst.kin
##
##print "Now we modify the momentum of atom 0, and 3 and get just the global ke"
##syst.atoms[0].p[1]=10
##syst.atoms[3].p[2]=10
##print "Global KE:", syst.kin

##exit()
##syst.step(1.0)
##print syst
##syst.apply_pbc()
##print syst
##io_system.print_pdb(syst.atoms, syst.cell)

##print syst.kinetic()

##################################

#x=allthing[0,0:3]
#p=allthing[0,3:6]

#print allthing

#x[0]=1
#p[2]=2
#print allthing

#x11=allthing[1,1]
#x11=4
#print allthing

#x11=allthing[1:2,1]
#x11[0]=4
#print allthing

#print
#print "first cell = ", syst.cell
#a, b, c, alpha, beta, gamma = cell.h2abc(syst.cell.h)

#print "cell in new coordinates: ", a, b, c, alpha, beta, gamma
#syst.cell.h=cell.abc2h(a, b, c, alpha, beta, gamma)

#print "back to the start?", syst.cell
#print

#io_system.print_pdb(syst.atoms,syst.cell)

#f.close()
#f = open("./testfile.txt", "r")

#alist,cell, natoms = io_system.read_pdb(f)

#print alist
#print cell
#print "natoms = ", natoms

#myih=syst.cell.ih
#myih=syst.cell.ih
#myih=syst.cell.ih

#print "Trying to call the setter"
#print syst.cell.h
#print syst.cell.pot()
#print syst.cell.pot()

#hh = 2*identity(3, float)
#syst.cell.h = hh
#print syst.cell.pot()
#hh[0,1] = -0.2
#hh[0,2] = 0.7
#hh[1,2] = 1.5
#syst.cell.h = hh
#print syst.cell.pot()
#print "Setter called?"
#myih=syst.cell.ih


#print syst.cell.h

#print syst.atoms[0]
#print syst.atoms[1]
#print syst.cell.minimum_distance(syst.atoms[0], syst.atoms[1])


#print  "before", syst.atoms[0]
#print syst.cell
#syst.atoms[0] = syst.cell.apply_pbc(syst.atoms[0])
#print "after", syst.atoms[0]

#lang=langevin.Thermo_Langevin()
#lang.dt=4
#print lang.dt

#print lang.temp

#test = test_Thermo.Thermo_test()
#test.dt = 4
#print test.dt

#print test.temp
#print

<<<<<<< HEAD
#f = open("./testfile2.txt", "r")
=======

f = open("./testfile2.txt", "r")
>>>>>>> ef7b20a6

f = open("./testfile2.txt", "r")
#syst = engine.System.from_pdbfile(f)
#g = open("./forces/system.xml", "w")
#io_system.xml(syst, g)
#print syst
#exit()
#thermo = langevin.Thermo_Langevin(dt = 0.1)

syst=engine.System.from_pdbfile(f, forces.LJ( {"eps": 0.1, "sigma": 0.3, "rc": 0.3*2.5} ) )
thermo = langevin.langevin(tau=1e-1)
thermo_cell = langevin.langevin(tau=1e-2)
nvt=dynamics.nst_ensemble(syst=syst, thermo=thermo, cell_thermo=thermo_cell, dt=1e-2, temp=1e-2)

print "#Initial vir is ", syst.vir.get()
print "#Initial f is ", syst.f.get()
print "# Initial pot is ", syst.pot.get()
print "# Thermo T is ", nvt.thermo.T.get()
print "# V K ECNS"
#for istep in range(100):
#   nvt.step()
#   print syst.pot.get(), syst.kin.get(), nvt.econs.get(), syst.cell.V.get()

pot_func = forces.LJ
kwargs = {"eps": 0.1, "sigma": 0.3, "rc": 0.3*2.5}


#syst2 = dynamics.NST_ens.from_pdbfile(f, thermo, pot_func, temp=1e-2, tau=1e-1,  dt = 0.005, **kwargs)

#print syst2.syst
#print syst2.thermo.dt
#print syst2.thermo.temp

#print 
#print "SIMULATION STARTS HERE!"

#syst2.simulation(100)


#syst2.simulation(1)

#syst3 = dynamics.NST_ens.from_ensemble(syst2)
#syst3 = engine.System.from_system(syst2.syst)
#print
#print "syst2: ", syst2.syst
#print "syst3: ", syst3.syst

#print
#print syst2.syst.cell.p*syst2.dt/syst2.syst.cell.w
#print syst2.exp_p()
#print

print "goodbye world"
#print sys.atoms[3].pos.x, sys2.atoms[3].pos.x

<|MERGE_RESOLUTION|>--- conflicted
+++ resolved
@@ -158,13 +158,6 @@
 #print test.temp
 #print
 
-<<<<<<< HEAD
-#f = open("./testfile2.txt", "r")
-=======
-
-f = open("./testfile2.txt", "r")
->>>>>>> ef7b20a6
-
 f = open("./testfile2.txt", "r")
 #syst = engine.System.from_pdbfile(f)
 #g = open("./forces/system.xml", "w")
