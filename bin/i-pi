--- conflicted
+++ resolved
@@ -40,11 +40,8 @@
             #~ import yappi
             #~ yappi.start(builtins=True, profile_threads=True)
         #~ except ImportError:
-<<<<<<< HEAD
             #~ print 'Profiling with yappi was enabled but could not be imported.'
-=======
             #~ print "Profiling with yappi was enabled but could not be imported."
->>>>>>> f052af0c
             #~ sys.exit(1)
 
     # construct simulation based on input file
