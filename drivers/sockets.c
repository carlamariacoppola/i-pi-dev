--- conflicted
+++ resolved
@@ -29,7 +29,7 @@
 Functions:
    error: Prints an error message and then exits.
    open_socket_: Opens a socket with the required host server, socket type and
-	      port number.
+      port number.
    write_buffer_: Writes a string to the socket.
    read_buffer_: Reads data from the socket.
 */
@@ -107,6 +107,7 @@
       { perror("Error opening UNIX socket: path unavailable, or already existing"); exit(-1); }
    }
 
+
    *psockfd=sockfd;
 }
 
@@ -148,10 +149,6 @@
    while (nr>0 && n<len )
    {  nr=read(sockfd,&data[n],len-n); n+=nr; }
 
-<<<<<<< HEAD
-   if (n <= 0) error("Error reading from socket: server has quit or connection broke");
-=======
    if (n == 0) { perror("Error reading from socket: server has quit or connection broke"); exit(-1); }
->>>>>>> 85d7f451
 }
 
