A list of things that should be fixed or improved
Format of "bug-reports":

PRIORITY  Title of bug (REPORTER) (ASSIGNEE)
Longer description....

PRIORITY:
*    Can wait
**   Should be done before release
***  High priority
**** Code broken! Must fix now!
The person who "reports" a bug should indicate his initials in the title.
If one decides to actively work on one issue, it should indicate it on the title line.


DONE **   Clean up help (MC) (JM)
New dynamic attributes should be properly included in the documentation. 

DONE **   Clean up help (MC) (JM)
The whole input generation method should be documented with comments in the code.

**   Clean up help (MC)
The whole input generation method should be bug-checked.

DONE **   Robust input defaults (MC) (JM)
In many places the default value of a storage class is set by defining 
fields = { "tag" : ( Class, { "default" : EngineClass(default paramenters) } ) }
This is bad, because the class is generated at parse time, and 
just one default object will be returned by any instance of the 
container Input class. 
Defaults which are not immutable (strings, ints or floats) should be defined by
overloading the __init__ class and calling the parent class with the appropriate default, e.g.
InputSimulation.__init__(self, .... default=None, ....):
   if (default is None): default=WhateverClass(parameters)
   super(InputSimulation,self).__init__(..... default=default ...)

DONE **** Make the new NM thing actually work (MC) (MC)

DONE ***  Move the synchro business out of Beads and into NormalModes (MC) (MC)

**   Fix (or remove) "springs" trajectory output. Not really needed anymore... (MC)

<<<<<<< HEAD
DONE ** More in general, rationalize and clean up the available properties and trajectories. (MC)
=======
*** More in general, rationalize and clean up the available properties and trajectories. The help strings and function documentation often don't match, often which arguments are supposed to be passed to the function aren't given in the help string, some properties have tensorial equivalents and some don't, some are also trajectories and some aren't. This really needs to be tidied up. (MC/JM) (JM) 
>>>>>>> 927d4b27

** We should add a check function to InputThermo (JM)

DONE ***  Benchmark the new property implementation. (MC) (JM)
Completely revamped properties and trajectories scheme. 
Now it is possible to specify units and a short help string.

DONE * Multiforce object should be implemented. (JM) (JM)

** Find out why NPT and NST ensembles both appear to give jumps in the 
conserved quantity (JM)
I have made some progress with this. I got it to stop and go back one step 
and print a restart file whenever there was a jump. Restarting from this file
did not reproduce the jump, suggesting that there was a problem with the 
neighbour lists, not the wrapper.
I then made it redo the neighbour list at each time step. This appeared to 
reduce the frequency and magnitude of the energy jumps, but not eliminate them.
The effect is much larger with a NST than with a NPT ensemble, in fact the 
jumps appear to be very rare with the NPT ensemble.

* Figure out how to use FFTW with python for the normal-mode 
transformations. (JM)

DONE ** Add help strings to all the trajectories and properties in the property
list (JM) (JM)

DONE *** Take care that all the arguments for the properties, are being converted to the correct type. (JM) (JM)
I'm pretty sure that at the moment we're using strings as index variables 
rather than integers.

* It might be useful to have some kind of standardized error message format
(JM) (JM)

DONE ** In both engine and inputs directories, we need to document initializer, 
normalmodes, forces and outputs (JM) (JM)

*** Rework the cell class, and the NPT ensemble (JM)

DONE ** Add property and trajectory help string to the manual (JM) (JM)

DONE *** Re-write the input files for all the test directories. (JM) (JM)

DONE ** Add read cell from (A, B, C) and (alpha, beta, gamma) (JM) (JM)

** Try to find a way to stop the socket blocking when you try to restart a simulation. (JM)
NOTE (MC): if you refer to internet sockets, it is inevitable, one must wait a couple of minutes for the system to free the socket again

* Merge the io_xyz.py, io_binary.py and io_pdb.py files (JM)

DONE * In the manual, the attributes of the trajectory, properties and
checkpoint tags in the code snippets of 4.5 and 4.6 are now out-of-date. (JM) (JM)

** At the moment, only with InputValue or InputArray objects can we
not print out the default values, because there is no way of comparing
two larger class objects since they don't have a 'value' attribute.

On the npt branch, I 'fixed' this by using the xml hierarchy, and comparing
the 'value' attribute of all the child tags in turn. If all of the tags
match, then the class and its default match, else they do not.
There were still some inelegant parts of the code design, so a better solution
should be sought. The idea is sound, but the implementation should be
improved.

PS: DO NOT try to make it so that things like empty strings are not output
to the xml file, I've just realized that that is incompatible with the
compulsory tag system we have. In this case the npt branch is WRONG.
(JM) (JM)<|MERGE_RESOLUTION|>--- conflicted
+++ resolved
@@ -40,11 +40,7 @@
 
 **   Fix (or remove) "springs" trajectory output. Not really needed anymore... (MC)
 
-<<<<<<< HEAD
-DONE ** More in general, rationalize and clean up the available properties and trajectories. (MC)
-=======
 *** More in general, rationalize and clean up the available properties and trajectories. The help strings and function documentation often don't match, often which arguments are supposed to be passed to the function aren't given in the help string, some properties have tensorial equivalents and some don't, some are also trajectories and some aren't. This really needs to be tidied up. (MC/JM) (JM) 
->>>>>>> 927d4b27
 
 ** We should add a check function to InputThermo (JM)
 
