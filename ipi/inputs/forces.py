"""Creates objects that compose and apply forces."""

# This file is part of i-PI.
# i-PI Copyright (C) 2014-2015 i-PI developers
# See the "licenses" directory for full license information.


from copy import copy

from ipi.engine.forces import *
from ipi.utils.inputvalue import *
import numpy as np

__all__ = ['InputForces', 'InputForceComponent']


class InputForceComponent(Input):
   """ForceComponent input class.

   Uses the forcefield object whose name is specified as the value of the
   field (matching one of the forcefields defined in the simulation tag)
   to compute one component of the force acting on the ring polymer.


   Attributes:
      nbeads: The number of beads that the forcefield will be evaluated on.
      weight: A scaling factor for the contribution from this forcefield.
      name: The name of the forcefield.
   """

   attribs = { "nbeads" : ( InputAttribute, { "dtype"   : int,
                                         "default" : 0,
                                         "help"    : "If the forcefield is to be evaluated on a contracted ring polymer, this gives the number of beads that are used. If not specified, the forcefield will be evaluated on the full ring polymer." } ),
               "weight" : ( InputAttribute, { "dtype"   : float,
                                         "default" : 1.0,
                                         "help"    : "A scaling factor for this forcefield, to be applied before adding the force calculated by this forcefield to the total force." } ),
<<<<<<< HEAD
               "finite_dev" : ( InputAttribute, { "dtype"   : float, 
                                         "default" : 0.001,
                                         "help"    : "The finite displacement to be used for calculaing the Suzuki-Chin contribution of the force. [in bohr]" } ),
               "mts_level" : ( InputAttribute, { "dtype"   : int,
                                         "default" : 0,
                                         "help"    : "The depth in a MTS splitting at which this component should be applied" } ),
=======
>>>>>>> 71743243
               "name" : ( InputAttribute, { "dtype" : str,
                                          "default" : "",
                                          "help" : "An optional name to refer to this force component." } ),

               "forcefield" : ( InputAttribute, { "dtype" : str, 
                                          "default": "",
                                          "help" : "An optional name to refer to this force component." } )
            }

   fields={ "mts_weights" : (InputArray, {"dtype"        : float,
                                    "default"      : np.zeros(1,float)+1.,
                                    "help"         : "The weight of force in each mts level startiong from outer.",
                                    "dimension"    : "force"})
          }

   default_help = "The class that deals with how each forcefield contributes to the overall potential, force and virial calculation."
   default_label = "FORCECOMPONENT"

#   def __init__(self, help=None, default=None):
#   def __init__(self, help=None, dimension=None, units=None, default=None, dtype=None):
#      """Initializes InputForceComponent.



##      Just calls the parent initialization function with appropriate arguments.
#      """

#     super(InputForceComponent,self).__init__(default=default, help=help)

   def store(self, forceb):
      """Takes a ForceComponent instance and stores a minimal
      representation of it.

      Args:
         forceb: A ForceComponent object.
      """

      self.nbeads.store(forceb.nbeads)
      self.weight.store(forceb.weight)
<<<<<<< HEAD
      self.mts_level.store(forceb.lmts)
      self.finite_dev.store(forceb.epsilon)
=======
      self.mts_weights.store(forceb.mts_weights)
>>>>>>> 71743243
      self.name.store(forceb.name)
      self.forcefield.store(forceb.ffield)

   def fetch(self):
      """Creates a ForceComponent object.

      Returns:
         A ForceComponent object.
      """

<<<<<<< HEAD
      val=super(InputForceComponent,self).fetch()
      return ForceComponent(ffield=val, nbeads=self.nbeads.fetch(), weight=self.weight.fetch(), name=self.name.fetch(), lmts=self.mts_level.fetch(), epsilon=self.finite_dev.fetch())
=======
      super(InputForceComponent,self).fetch()
      return ForceComponent(ffield=self.forcefield.fetch(), nbeads=self.nbeads.fetch(), weight=self.weight.fetch(), name=self.name.fetch(), mts_weights=self.mts_weights.fetch())
>>>>>>> 71743243

   def check(self):
      """Checks for optional parameters."""

      super(InputForceComponent,self).check()
      if self.nbeads.fetch() < 0:
         raise ValueError("The forces must be evaluated over a positive number of beads.")


class InputForces(Input):
   """Deals with creating all the forcefield objects required in the
   simulation.

   Dynamic fields:
      socket: Socket object to create the server socket.
   """

   #At the moment only socket driver codes implemented, other types
   #could be used in principle
   dynamic = {  "force" : (InputForceComponent, { "help" : InputForceComponent.default_help } )
            }

   default_help = "Deals with creating all the necessary forcefield objects."
   default_label = "FORCES"

   def fetch(self):
      """Returns a list of the output objects included in this dynamic
      container.

      Returns:
         A list of tuples, with each tuple being of the form ('type', 'object'),
         where 'type' is the type of forcefield, and 'object' is a
      """

      super(InputForces, self).fetch()
      flist = [ f.fetch() for (n, f) in self.extra ]
      return flist

   def store(self, flist):
      """Stores a list of the output objects, creating a sequence of
      dynamic containers.

      Args:
         flist: A list of tuples, with each tuple being of the form
         ('type', 'object') where 'type' is the type of forcefield
         and 'object' is a forcefield object of that type.
      """

      super(InputForces, self).store()
      self.extra = []

      for el in flist:
         iff = InputForceComponent()
         iff.store(el)
         self.extra.append(("force", iff))<|MERGE_RESOLUTION|>--- conflicted
+++ resolved
@@ -34,15 +34,12 @@
                "weight" : ( InputAttribute, { "dtype"   : float,
                                          "default" : 1.0,
                                          "help"    : "A scaling factor for this forcefield, to be applied before adding the force calculated by this forcefield to the total force." } ),
-<<<<<<< HEAD
                "finite_dev" : ( InputAttribute, { "dtype"   : float, 
                                          "default" : 0.001,
                                          "help"    : "The finite displacement to be used for calculaing the Suzuki-Chin contribution of the force. [in bohr]" } ),
                "mts_level" : ( InputAttribute, { "dtype"   : int,
                                          "default" : 0,
                                          "help"    : "The depth in a MTS splitting at which this component should be applied" } ),
-=======
->>>>>>> 71743243
                "name" : ( InputAttribute, { "dtype" : str,
                                           "default" : "",
                                           "help" : "An optional name to refer to this force component." } ),
@@ -61,17 +58,6 @@
    default_help = "The class that deals with how each forcefield contributes to the overall potential, force and virial calculation."
    default_label = "FORCECOMPONENT"
 
-#   def __init__(self, help=None, default=None):
-#   def __init__(self, help=None, dimension=None, units=None, default=None, dtype=None):
-#      """Initializes InputForceComponent.
-
-
-
-##      Just calls the parent initialization function with appropriate arguments.
-#      """
-
-#     super(InputForceComponent,self).__init__(default=default, help=help)
-
    def store(self, forceb):
       """Takes a ForceComponent instance and stores a minimal
       representation of it.
@@ -80,14 +66,11 @@
          forceb: A ForceComponent object.
       """
 
+      super(InputForceComponent,self).store(forceb.ffield)
       self.nbeads.store(forceb.nbeads)
       self.weight.store(forceb.weight)
-<<<<<<< HEAD
-      self.mts_level.store(forceb.lmts)
+      self.mts_weights.store(forceb.mts_weights)
       self.finite_dev.store(forceb.epsilon)
-=======
-      self.mts_weights.store(forceb.mts_weights)
->>>>>>> 71743243
       self.name.store(forceb.name)
       self.forcefield.store(forceb.ffield)
 
@@ -98,13 +81,8 @@
          A ForceComponent object.
       """
 
-<<<<<<< HEAD
-      val=super(InputForceComponent,self).fetch()
-      return ForceComponent(ffield=val, nbeads=self.nbeads.fetch(), weight=self.weight.fetch(), name=self.name.fetch(), lmts=self.mts_level.fetch(), epsilon=self.finite_dev.fetch())
-=======
       super(InputForceComponent,self).fetch()
       return ForceComponent(ffield=self.forcefield.fetch(), nbeads=self.nbeads.fetch(), weight=self.weight.fetch(), name=self.name.fetch(), mts_weights=self.mts_weights.fetch())
->>>>>>> 71743243
 
    def check(self):
       """Checks for optional parameters."""
