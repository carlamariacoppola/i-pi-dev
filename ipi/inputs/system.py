"""Deals with creating a representation of a system."""

# This file is part of i-PI.
# i-PI Copyright (C) 2014-2015 i-PI developers
# See the "licenses" directory for full license information.


import os.path
import sys

import numpy as np

import ipi.engine.system
from ipi.utils.depend import *
from ipi.utils.inputvalue import *
from ipi.utils.units  import *
from ipi.utils.prng   import *
from ipi.utils.io     import *
from ipi.utils.io.inputs.io_xml import *
from ipi.utils.messages import verbosity
from ipi.inputs.forces import InputForces
from ipi.inputs.beads import InputBeads
from ipi.inputs.cell import InputCell
from ipi.inputs.ensembles import InputEnsemble
from ipi.inputs.mover import InputMover
from ipi.inputs.normalmodes import InputNormalModes
from ipi.engine.normalmodes import NormalModes
from ipi.engine.atoms import Atoms
from ipi.engine.beads import Beads
from ipi.engine.cell import Cell
from ipi.engine.forces import Forces
from ipi.engine.ensembles import Ensemble
from ipi.engine.mover import Mover
from ipi.inputs.initializer import InputInitializer
from ipi.engine.initializer import Initializer


__all__ = ['InputSystem']


class InputSystem(Input):
   """Physical system input class.

   Handles generating the appropriate forcefield class from the xml input file,
   and generating the xml checkpoint tags and data from an instance of the
   object.

   Attributes:
      copies: Decides how many of each system to create.
      prefix: A string to prepend to the output file names for this system.

   Fields:
      forces: A restart force instance. Used as a model for all the replicas.
      ensemble: A restart ensemble instance.
      beads: A restart beads instance.
      normal_modes: Setup of normal mode integrator.
      cell: A restart cell instance.
      initialize: An array of strings giving all the quantities that should
         be output.
   """

   fields = {
             "initialize" : (InputInitializer, { "help" : InputInitializer.default_help,
                                                "default" : input_default(factory=Initializer) } ),
             "forces" :   (InputForces,    { "help"  : InputForces.default_help }),
             "bias" :   (InputForces,    { "help"  : InputForces.default_help,
                                           "default" : [] }),
<<<<<<< HEAD
             "ensemble": (InputEnsemble, { "help"  : InputEnsemble.default_help , "default" : input_default(factory=Ensemble, kwargs={'dt':1.0, 'temp':1.0})} ),
=======
             "ensemble": (InputEnsemble, { "help"  : InputEnsemble.default_help , 
                             "default" : input_default(factory=Ensemble, kwargs={'temp':1.0})} ),
>>>>>>> cb455d0f
             "mover": (InputMover, { "help"  : InputMover.default_help, "default" : input_default(factory=Mover) } ),
             "beads" :   (InputBeads, { "help"     : InputBeads.default_help,
                                        "default"  : input_default(factory=Beads, kwargs={'natoms': 0, 'nbeads': 0}) } ),
             "normal_modes" :   (InputNormalModes, { "help"     : InputNormalModes.default_help,
                                        "default"  : input_default(factory=NormalModes, kwargs={'mode': "rpmd"}) } ),
             "cell" :    (InputCell,   { "help"    : InputCell.default_help,
                                        "default"  : input_default(factory=Cell) })
             }
             
   attribs = {
    "copies": (InputAttribute, {"help" : "Create multiple copies of the system. This is handy for initialising simulations with multiple systems.", "default": 1, "dtype": int}) ,
    "prefix": (InputAttribute, {"help" : "Prepend this string to output files generated for this system. If 'copies' is greater than 1, a trailing number will be appended.", "default": "", "dtype": str})
   }

   default_help = "This is the class which holds all the data which represents a single state of the system."
   default_label = "SYSTEM"

   def store(self, psys):
      """Takes a System instance and stores a minimal representation of it.

      Args:
         psys: A physical system object.
      """

      super(InputSystem,self).store()

      self.prefix.store(psys.prefix)
      self.forces.store(psys.fcomp)
      self.bias.store(psys.bcomp)
      self.ensemble.store(psys.ensemble)
      self.mover.store(psys.mover)
      self.beads.store(psys.beads)
      self.normal_modes.store(psys.nm)
      self.cell.store(psys.cell)

   def fetch(self):
      """Creates a physical system object.

      Returns:
         A System object of the appropriate type and with the appropriate
         properties and other objects given the attributes of the
         InputSystem object.

      Raises:
         TypeError: Raised if one of the file types in the stride keyword
            is incorrect.
      """

      super(InputSystem,self).fetch()

      # this creates a simulation object which gathers all the little bits
      #TODO use named arguments since this list is a bit too long...
      rsys = ipi.engine.system.System( init = self.initialize.fetch(), 
                                       beads = self.beads.fetch(), 
                                       nm = self.normal_modes.fetch(),
                                       cell = self.cell.fetch(),                                       
                                       fcomponents = self.forces.fetch(),
                                       bcomponents = self.bias.fetch(),
                                       ensemble = self.ensemble.fetch(),  
                                       mover = self.mover.fetch(),
                                       prefix = self.prefix.fetch()
                                       )

      return rsys<|MERGE_RESOLUTION|>--- conflicted
+++ resolved
@@ -65,12 +65,8 @@
              "forces" :   (InputForces,    { "help"  : InputForces.default_help }),
              "bias" :   (InputForces,    { "help"  : InputForces.default_help,
                                            "default" : [] }),
-<<<<<<< HEAD
-             "ensemble": (InputEnsemble, { "help"  : InputEnsemble.default_help , "default" : input_default(factory=Ensemble, kwargs={'dt':1.0, 'temp':1.0})} ),
-=======
              "ensemble": (InputEnsemble, { "help"  : InputEnsemble.default_help , 
                              "default" : input_default(factory=Ensemble, kwargs={'temp':1.0})} ),
->>>>>>> cb455d0f
              "mover": (InputMover, { "help"  : InputMover.default_help, "default" : input_default(factory=Mover) } ),
              "beads" :   (InputBeads, { "help"     : InputBeads.default_help,
                                         "default"  : input_default(factory=Beads, kwargs={'natoms': 0, 'nbeads': 0}) } ),
