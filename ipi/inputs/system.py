"""Deals with creating a representation of a system."""

# This file is part of i-PI.
# i-PI Copyright (C) 2014-2015 i-PI developers
# See the "licenses" directory for full license information.


import os.path
import sys

import numpy as np

import ipi.engine.system
from ipi.utils.depend import *
from ipi.utils.inputvalue import *
from ipi.utils.units  import *
from ipi.utils.prng   import *
from ipi.utils.io     import *
from ipi.utils.io.inputs.io_xml import *
from ipi.utils.messages import verbosity
from ipi.inputs.forces import InputForces
from ipi.inputs.beads import InputBeads
from ipi.inputs.cell import InputCell
from ipi.inputs.ensembles import InputEnsemble
from ipi.inputs.normalmodes import InputNormalModes
from ipi.engine.normalmodes import NormalModes
from ipi.engine.atoms import Atoms
from ipi.engine.beads import Beads
from ipi.engine.cell import Cell
from ipi.engine.forces import Forces
from ipi.inputs.initializer import InputInitializer
from ipi.engine.initializer import Initializer


__all__ = ['InputSystem']


class InputSystem(Input):
   """Physical system input class.

   Handles generating the appropriate forcefield class from the xml input file,
   and generating the xml checkpoint tags and data from an instance of the
   object.

   Attributes:
      copies: Decides how many of each system to create.
      prefix: A string to prepend to the output file names for this system.

   Fields:
      forces: A restart force instance. Used as a model for all the replicas.
      ensemble: A restart ensemble instance.
      beads: A restart beads instance.
      normal_modes: Setup of normal mode integrator.
      cell: A restart cell instance.
      initialize: An array of strings giving all the quantities that should
         be output.
   """

   fields = {
             "initialize" : (InputInitializer, { "help" : InputInitializer.default_help,
                                                "default" : input_default(factory=Initializer) } ),
             "forces" :   (InputForces,    { "help"  : InputForces.default_help }),
<<<<<<< HEAD
             "bias" :   (InputForces,    { "help"  : InputForces.default_help, 
=======
             "bias" :   (InputForces,    { "help"  : InputForces.default_help,
>>>>>>> 7200d8a2
                                           "default" : [] }),
             "ensemble": (InputEnsemble, { "help"  : InputEnsemble.default_help } ),
             "beads" :   (InputBeads, { "help"     : InputBeads.default_help,
                                        "default"  : input_default(factory=Beads, kwargs={'natoms': 0, 'nbeads': 0}) } ),
             "normal_modes" :   (InputNormalModes, { "help"     : InputNormalModes.default_help,
                                        "default"  : input_default(factory=NormalModes, kwargs={'mode': "rpmd"}) } ),
             "cell" :    (InputCell,   { "help"    : InputCell.default_help,
                                        "default"  : input_default(factory=Cell) })
             }
   attribs = {
    "copies": (InputAttribute, {"help" : "Create multiple copies of the system. This is handy for initialising simulations with multiple systems.", "default": 1, "dtype": int}) ,
    "prefix": (InputAttribute, {"help" : "Prepend this string to output files generated for this system. If 'copies' is greater than 1, a trailing number will be appended.", "default": "", "dtype": str})
   }

   default_help = "This is the class which holds all the data which represents a single state of the system."
   default_label = "SYSTEM"

   def store(self, psys):
      """Takes a System instance and stores a minimal representation of it.

      Args:
         psys: A physical system object.
      """

      super(InputSystem,self).store()


      self.prefix.store(psys.prefix)
      self.forces.store(psys.fproto)
      self.bias.store(psys.bproto)
      self.ensemble.store(psys.ensemble)
      self.beads.store(psys.beads)
      self.normal_modes.store(psys.nm)
      self.cell.store(psys.cell)

   def fetch(self):
      """Creates a physical system object.

      Returns:
         A System object of the appropriate type and with the appropriate
         properties and other objects given the attributes of the
         InputSystem object.

      Raises:
         TypeError: Raised if one of the file types in the stride keyword
            is incorrect.
      """

      super(InputSystem,self).fetch()

      # this creates a simulation object which gathers all the little bits
      #TODO use named arguments since this list is a bit too long...
      rsys = ipi.engine.system.System(self.initialize.fetch(), self.beads.fetch(), self.cell.fetch(),
               self.forces.fetch(), self.ensemble.fetch(), self.normal_modes.fetch(), self.prefix.fetch(), self.bias.fetch())

      return rsys<|MERGE_RESOLUTION|>--- conflicted
+++ resolved
@@ -60,11 +60,7 @@
              "initialize" : (InputInitializer, { "help" : InputInitializer.default_help,
                                                 "default" : input_default(factory=Initializer) } ),
              "forces" :   (InputForces,    { "help"  : InputForces.default_help }),
-<<<<<<< HEAD
              "bias" :   (InputForces,    { "help"  : InputForces.default_help, 
-=======
-             "bias" :   (InputForces,    { "help"  : InputForces.default_help,
->>>>>>> 7200d8a2
                                            "default" : [] }),
              "ensemble": (InputEnsemble, { "help"  : InputEnsemble.default_help } ),
              "beads" :   (InputBeads, { "help"     : InputBeads.default_help,
