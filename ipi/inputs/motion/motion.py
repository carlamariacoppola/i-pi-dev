--- conflicted
+++ resolved
@@ -24,11 +24,7 @@
 import numpy as np
 from copy import copy
 import ipi.engine.initializer
-<<<<<<< HEAD
-from ipi.engine.motion import Motion, Dynamics, Replay, GeopMotion, NEBMover, DynMatrixMover
-=======
-from ipi.engine.motion import Motion, Dynamics, Replay, GeopMover, NEBMover, DynMatrixMover, MultiMotion
->>>>>>> af4c6cc3
+from ipi.engine.motion import Motion, Dynamics, Replay, GeopMotion, NEBMover, DynMatrixMover, MultiMotion
 from ipi.engine.motion import DynMatrixMover
 from ipi.utils.inputvalue import *
 from ipi.inputs.thermostats import *
@@ -74,7 +70,7 @@
                                      "help":  "Option for (path integral) molecular dynamics" } ),
            "file": (InputInitFile, { "default" : input_default(factory=ipi.engine.initializer.InitBase,kwargs={"mode":"xyz"}),
                            "help"            : "This describes the location to read a trajectory file from."}),
-           "vibrations" : ( InputDynMatrix, { "default" : {}, 
+           "vibrations" : ( InputDynMatrix, { "default" : {},
                                      "help":  "Option for phonon computation" } )
          }
 
@@ -108,14 +104,14 @@
       elif type(sc) is Dynamics:
          self.mode.store("dynamics")
          self.dynamics.store(sc)
-         tsc = 1   
+         tsc = 1
       elif type(sc) is DynMatrixMover:
          self.mode.store("vibrations")
          self.vibrations.store(sc)
-         tsc = 1   
-      else: 
+         tsc = 1
+      else:
          raise ValueError("Cannot store Mover calculator of type "+str(type(sc)))
-      
+
       if tsc == 0:
          self.file.store(sc.intraj)
       elif tsc > 0:
@@ -177,7 +173,7 @@
          mlist = []
          for (k, m) in self.extra:
             mlist.append(m.fetch())
-         motion=MultiMotion(motionlist=mlist)         
+         motion=MultiMotion(motionlist=mlist)
       else:
          motion=super(InputMotion,self).fetch()
 
