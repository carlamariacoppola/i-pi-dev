"""Contains the classes that deal with the different dynamics required in
different types of ensembles.

Holds the algorithms required for normal mode propagators, and the objects to
do the constant temperature and pressure algorithms. Also calculates the
appropriate conserved energy quantity for the ensemble of choice.
"""

# This file is part of i-PI.
# i-PI Copyright (C) 2014-2015 i-PI developers
# See the "licenses" directory for full license information.


import time

import numpy as np

from ipi.utils.depend import *
from ipi.utils.softexit import softexit
from ipi.utils.io import read_file
from ipi.utils.io.inputs.io_xml import xml_parse_file
from ipi.utils.units import unit_to_internal
from ipi.engine.thermostats import *
from ipi.engine.barostats import *

<<<<<<< HEAD
__all__ = ['Ensemble', 'NVEEnsemble', 'NVTEnsemble', 'NPTEnsemble', 'NSTEnsemble','ReplayEnsemble', 'MTSEnsemble']

class Ensemble(dobject):
   """Base ensemble class.

   Gives the standard methods and attributes needed in all the
   ensemble classes.

   Attributes:
      beads: A beads object giving the atoms positions.
      cell: A cell object giving the system box.
      forces: A forces object giving the virial and the forces acting on
         each bead.
      prng: A random number generator object.
      nm: An object which does the normal modes transformation.
      fixcom: A boolean which decides whether the centre of mass
         motion will be constrained or not.

   Depend objects:
      econs: The conserved energy quantity appropriate to the given
         ensemble. Depends on the various energy terms which make it up,
         which are different depending on the ensemble.
      temp: The system temperature.
      dt: The timestep for the algorithms.
      ntemp: The simulation temperature. Will be nbeads times higher than
         the system temperature as PIMD calculations are done at this
         effective classical temperature.
   """
   def __init__(self, dt, temp, fixcom=False, eens=0.0, fixatoms=None):
      """Initialises Ensemble.

      Args:
         dt: The timestep of the simulation algorithms.
         temp: The temperature.
         fixcom: An optional boolean which decides whether the centre of mass
            motion will be constrained or not. Defaults to False.
      """

      dset(self, "econs", depend_value(name='econs', func=self.get_econs))
      dset(self, "temp",  depend_value(name='temp',  value=temp))
      dset(self, "dt",    depend_value(name='dt',    value=dt))
      dset(self, "eens", depend_value(name='eens', value=eens))

      self.fixcom = fixcom
      if fixatoms is None:
         self.fixatoms = np.zeros(0,int)
      else:
         self.fixatoms = fixatoms
         
      self.beads = self.cell = self.forces = self.bias = self.prng = self.nm = None


   def bind(self, beads, nm, cell, bforce, bbias, prng):
      """Binds beads, cell, bforce, bbias and prng to the ensemble.

      This takes a beads object, a cell object, a forcefield object and a
      random number generator object and makes them members of the ensemble.
      It also then creates the objects that will hold the data needed in the
      ensemble algorithms and the dependency network. Note that the conserved
      quantity is defined in the init, but as each ensemble has a different
      conserved quantity the dependencies are defined in bind.

      Args:
         beads: The beads object from whcih the bead positions are taken.
         nm: A normal modes object used to do the normal modes transformation.
         cell: The cell object from which the system box is taken.
         bforce: The forcefield object from which the force and virial are
            taken.
         prng: The random number generator object which controls random number
            generation.
      """

      # store local references to the different bits of the simulation
      self.beads = beads
      self.cell = cell
      self.forces = bforce
      self.bias = bbias
      self.prng = prng
      self.nm = nm


      # n times the temperature
      dset(self,"ntemp", depend_value(name='ntemp',func=self.get_ntemp,
         dependencies=[dget(self,"temp")]))

      # dependencies of the conserved quantity

      dget(self,"econs").add_dependency(dget(self.beads, "kin"))
      dget(self,"econs").add_dependency(dget(self.forces, "pot"))
      dget(self,"econs").add_dependency(dget(self.bias, "pot"))
      dget(self,"econs").add_dependency(dget(self.beads, "vpath"))
      dget(self,"econs").add_dependency(dget(self, "eens"))
      self.pconstraints() # applies momentum constraints to initial configurations
      
   def get_ntemp(self):
      """Returns the PI simulation temperature (P times the physical T)."""

      return self.temp*self.beads.nbeads


   def pstep(self):
      """Dummy momenta propagator which does nothing."""

      pass

   def qcstep(self):
      """Dummy centroid position propagator which does nothing."""

      pass

   def step(self, step=None):
      """Dummy simulation time step which does nothing."""

      pass

   def get_econs(self):
      """Calculates the conserved energy quantity for constant energy
      ensembles.
      """
      eham = self.beads.vpath*self.nm.omegan2 + self.nm.kin + self.forces.pot
      eham += self.bias.pot # bias
      return eham + self.eens

   def pconstraints(self):
      pass


class NVEEnsemble(Ensemble):
   """Ensemble object for constant energy simulations.

   Has the relevant conserved quantity and normal mode propagator for the
   constant energy ensemble. Note that a temperature of some kind must be
   defined so that the spring potential can be calculated.

   Attributes:
      ptime: The time taken in updating the velocities.
      qtime: The time taken in updating the positions.
      ttime: The time taken in applying the thermostat steps.

   Depend objects:
      econs: Conserved energy quantity. Depends on the bead kinetic and
         potential energy, and the spring potential energy.
   """

   def __init__(self, dt, temp, fixcom=False, eens=0.0, fixatoms=None):
      """Initialises NVEEnsemble.

      Args:
         dt: The simulation timestep.
         temp: The system temperature.
         fixcom: An optional boolean which decides whether the centre of mass
            motion will be constrained or not. Defaults to False.
      """

      super(NVEEnsemble,self).__init__(dt=dt,temp=temp, fixcom=fixcom, eens=eens, fixatoms=fixatoms)

   def pconstraints(self):
      """This removes the centre of mass contribution to the kinetic energy.

      Calculates the centre of mass momenta, then removes the mass weighted
      contribution from each atom. If the ensemble defines a thermostat, then
      the contribution to the conserved quantity due to this subtraction is
      added to the thermostat heat energy, as it is assumed that the centre of
      mass motion is due to the thermostat.

      If there is a choice of thermostats, the thermostat
      connected to the centroid is chosen.
      """

      if (self.fixcom):
         pcom = np.zeros(3,float);

         na3 = self.beads.natoms*3
         nb = self.beads.nbeads
         p = depstrip(self.beads.p)
         m = depstrip(self.beads.m3)[:,0:na3:3]
         M = self.beads[0].M

         for i in range(3):
            pcom[i] = p[:,i:na3:3].sum()

         self.eens += np.dot(pcom,pcom)/(2.0*M*nb)

         # subtracts COM _velocity_
         pcom *= 1.0/(nb*M)
         for i in range(3):
            self.beads.p[:,i:na3:3] -= m*pcom[i]
      if (len(self.fixatoms)>0):
         for bp in self.beads.p:
            m = depstrip(self.beads.m)
            self.eens += 0.5*np.dot(bp[self.fixatoms*3],bp[self.fixatoms*3]/m[self.fixatoms])
            self.eens += 0.5*np.dot(bp[self.fixatoms*3+1],bp[self.fixatoms*3+1]/m[self.fixatoms])
            self.eens += 0.5*np.dot(bp[self.fixatoms*3+2],bp[self.fixatoms*3+2]/m[self.fixatoms])
            bp[self.fixatoms*3]=0.0
            bp[self.fixatoms*3+1]=0.0
            bp[self.fixatoms*3+2]=0.0

   def pstep(self):
      """Velocity Verlet momenta propagator."""

      self.beads.p += depstrip(self.forces.f)*(self.dt*0.5)
      # also adds the bias force
      self.beads.p += depstrip(self.bias.f)*(self.dt*0.5)

   def qcstep(self):
      """Velocity Verlet centroid position propagator."""

      self.nm.qnm[0,:] += depstrip(self.nm.pnm)[0,:]/depstrip(self.beads.m3)[0]*self.dt

   def step(self, step=None):
      """Does one simulation time step."""

      self.ptime = -time.time()
      self.pstep()
      self.pconstraints()
      self.ptime += time.time()

      self.qtime = -time.time()
      self.qcstep()

      self.nm.free_qstep()
      self.qtime += time.time()

      self.ptime -= time.time()
      self.pstep()
      self.pconstraints()
      self.ptime += time.time()


#Changed the name of the class.
class MTSEnsemble(NVEEnsemble):
   """Ensemble object for constant temperature simulations.

   Has the relevant conserved quantity and normal mode propagator for the
   constant temperature ensemble. Contains a thermostat object containing the
   algorithms to keep the temperature constant.

   Attributes:
      thermostat: A thermostat object to keep the temperature constant.

   Depend objects:
      econs: Conserved energy quantity. Depends on the bead kinetic and
         potential energy, the spring potential energy and the heat
         transferred to the thermostat.
   """

   def __init__(self, dt, temp, thermostat=None, fixcom=False, eens=0.0, fixatoms=None, nmts=None):
      """Initialises NVTEnsemble.

      Args:
         dt: The simulation timestep.
         temp: The system temperature.
         thermostat: A thermostat object to keep the temperature constant.
            Defaults to Thermostat()
         fixcom: An optional boolean which decides whether the centre of mass
            motion will be constrained or not. Defaults to False.
      """


      super(MTSEnsemble,self).__init__(dt=dt,temp=temp, fixcom=fixcom, eens=eens, fixatoms=fixatoms)

      if thermostat is None:
         self.thermostat = Thermostat()
      else:
         self.thermostat = thermostat

      #dset(self,"mtsintegfactors",depend_array(name='mtsintegfactors',value=np.zeros(0,int) + 1))      
      if nmts is None:
         self.nmts = np.asarray([1],int)      
      else:
         self.nmts=np.asarray(nmts)

   def bind(self, beads, nm, cell, bforce, bbias, prng):
      """Binds beads, cell, bforce and prng to the ensemble.

      This takes a beads object, a cell object, a forcefield object and a
      random number generator object and makes them members of the ensemble.
      It also then creates the objects that will hold the data needed in the
      ensemble algorithms and the dependency network. Also note that the
      thermostat timestep and temperature are defined relative to the system
      temperature, and the the thermostat temperature is held at the
      higher simulation temperature, as is appropriate.

      Args:
         beads: The beads object from whcih the bead positions are taken.
         nm: A normal modes object used to do the normal modes transformation.
         cell: The cell object from which the system box is taken.
         bforce: The forcefield object from which the force and virial are
            taken.
         prng: The random number generator object which controls random number
            generation.
      """

      super(MTSEnsemble,self).bind(beads, nm, cell, bforce, bbias, prng)

      fixdof = len(self.fixatoms)*3*self.beads.nbeads
      if self.fixcom:
         fixdof += 3


      # first makes sure that the thermostat has the correct temperature, then proceed with binding it.
      deppipe(self,"ntemp", self.thermostat,"temp")
      deppipe(self,"dt", self.thermostat, "dt")
  
      # the free ring polymer propagator is called in the inner loop, so propagation time should be redefined accordingly    
      self.inmts = 1
      for mk in self.nmts: self.inmts*=mk
      dset(self,"deltat", depend_value(name="deltat", func=(lambda : self.dt/self.inmts) , dependencies=[dget(self,"dt")]) )
      deppipe(self,"deltat", self.nm, "dt")

      #depending on the kind, the thermostat might work in the normal mode or the bead representation.
      self.thermostat.bind(beads=self.beads, nm=self.nm,prng=prng,fixdof=fixdof )

      dget(self,"econs").add_dependency(dget(self.thermostat, "ethermo"))


   def pstep(self, level=0, alpha=1.0):
      """Velocity Verlet monemtum propagator."""
      self.beads.p += self.forces.forces_mts(level)*0.5*(self.dt/alpha)
      
   def qcstep(self, alpha=1.0):
      """Velocity Verlet centroid position propagator."""
      self.nm.qnm[0,:] += depstrip(self.nm.pnm)[0,:]/depstrip(self.beads.m3)[0]*self.dt/alpha
      
   def mtsprop(self, index, alpha):
      """ Recursive MTS step """
      nmtslevels = len(self.nmts)
      mk = self.nmts[index]  # mtslevels starts at level zero, where nmts should be 1 in most cases
      alpha *= mk
      for i in range(mk):  
      # propagate p for dt/2alpha with force at level index      
       self.ptime = -time.time()
       self.pstep(index, alpha)
       self.pconstraints()
       self.ptime += time.time()

       if index == nmtslevels-1:
         # call Q propagation for dt/alpha at the inner step
         self.qtime = -time.time()
         self.qcstep(alpha)
         self.nm.free_qstep() # this has been hard-wired to use the appropriate time step with depend magic
         self.qtime += time.time()
       else:
         self.mtsprop(index+1, alpha)

       # propagate p for dt/2alpha
       self.ptime = -time.time()
       self.pstep(index, alpha)
       self.pconstraints()
       self.ptime += time.time()
       
   def step(self, step=None):
      """Does one simulation time step."""

      # thermostat is applied at the outer loop
      self.ttime = -time.time()
      self.thermostat.step()
      self.pconstraints()
      self.ttime += time.time()

      # bias is applied at the outer loop too
      self.beads.p += depstrip(self.bias.f)*(self.dt*0.5)

      self.mtsprop(0,1.0)

      self.beads.p += depstrip(self.bias.f)*(self.dt*0.5)

      self.ttime -= time.time()
      self.thermostat.step()
      self.pconstraints()
      self.ttime += time.time()


   def get_econs(self):
      """Calculates the conserved energy quantity for constant temperature
      ensemble.
      """

      return NVEEnsemble.get_econs(self) + self.thermostat.ethermo


class NVTEnsemble(NVEEnsemble):
   """Ensemble object for constant temperature simulations.

   Has the relevant conserved quantity and normal mode propagator for the
   constant temperature ensemble. Contains a thermostat object containing the
   algorithms to keep the temperature constant.

   Attributes:
      thermostat: A thermostat object to keep the temperature constant.

   Depend objects:
      econs: Conserved energy quantity. Depends on the bead kinetic and
         potential energy, the spring potential energy and the heat
         transferred to the thermostat.
   """

   def __init__(self, dt, temp, thermostat=None, fixcom=False, eens=0.0, fixatoms=None):
      """Initialises NVTEnsemble.

      Args:
         dt: The simulation timestep.
         temp: The system temperature.
         thermostat: A thermostat object to keep the temperature constant.
            Defaults to Thermostat()
         fixcom: An optional boolean which decides whether the centre of mass
            motion will be constrained or not. Defaults to False.
      """

      super(NVTEnsemble,self).__init__(dt=dt,temp=temp, fixcom=fixcom, eens=eens, fixatoms=fixatoms)

      if thermostat is None:
         self.thermostat = Thermostat()
      else:
         self.thermostat = thermostat

   def bind(self, beads, nm, cell, bforce, bbias, prng):
      """Binds beads, cell, bforce and prng to the ensemble.

      This takes a beads object, a cell object, a forcefield object and a
      random number generator object and makes them members of the ensemble.
      It also then creates the objects that will hold the data needed in the
      ensemble algorithms and the dependency network. Also note that the
      thermostat timestep and temperature are defined relative to the system
      temperature, and the the thermostat temperature is held at the
      higher simulation temperature, as is appropriate.

      Args:
         beads: The beads object from whcih the bead positions are taken.
         nm: A normal modes object used to do the normal modes transformation.
         cell: The cell object from which the system box is taken.
         bforce: The forcefield object from which the force and virial are
            taken.
         prng: The random number generator object which controls random number
            generation.
      """

      super(NVTEnsemble,self).bind(beads, nm, cell, bforce, bbias, prng)

      fixdof = len(self.fixatoms)*3*self.beads.nbeads
      if self.fixcom:
         fixdof += 3


      # first makes sure that the thermostat has the correct temperature, then proceed with binding it.
      deppipe(self,"ntemp", self.thermostat,"temp")
      deppipe(self,"dt", self.thermostat, "dt")

      #depending on the kind, the thermostat might work in the normal mode or the bead representation.
      self.thermostat.bind(beads=self.beads, nm=self.nm,prng=prng,fixdof=fixdof )

      dget(self,"econs").add_dependency(dget(self.thermostat, "ethermo"))

   def step(self, step=None):
      """Does one simulation time step."""

      self.ttime = -time.time()
      self.thermostat.step()
      self.pconstraints()
      self.ttime += time.time()

      self.ptime = -time.time()
      self.pstep()
      self.pconstraints()
      self.ptime += time.time()

      self.qtime = -time.time()
      self.qcstep()
      self.nm.free_qstep()
      self.qtime += time.time()

      self.ptime -= time.time()
      self.pstep()
      self.pconstraints()
      self.ptime += time.time()

      self.ttime -= time.time()
      self.thermostat.step()
      self.pconstraints()
      self.ttime += time.time()

   def get_econs(self):
      """Calculates the conserved energy quantity for constant temperature
      ensemble.
      """

      return NVEEnsemble.get_econs(self) + self.thermostat.ethermo

class NPTEnsemble(NVTEnsemble):
   """Ensemble object for constant pressure simulations.

   Has the relevant conserved quantity and normal mode propagator for the
   constant pressure ensemble. Contains a thermostat object containing the
   algorithms to keep the temperature constant, and a barostat to keep the
   pressure constant.

   Attributes:
      barostat: A barostat object to keep the pressure constant.

   Depend objects:
      econs: Conserved energy quantity. Depends on the bead and cell kinetic
         and potential energy, the spring potential energy, the heat
         transferred to the beads and cell thermostat, the temperature and
         the cell volume.
      pext: External pressure.
   """

   def __init__(self, dt, temp, pext, thermostat=None, barostat=None, fixcom=False, eens=0.0, fixatoms=None):
      """Initialises NPTEnsemble.

      Args:
         dt: The simulation timestep.
         temp: The system temperature.
         pext: The external pressure.
         thermostat: A thermostat object to keep the temperature constant.
            Defaults to Thermostat().
         barostat: A barostat object to keep the pressure constant.
            Defaults to Barostat().
         fixcom: An optional boolean which decides whether the centre of mass
            motion will be constrained or not. Defaults to False.
      """

      super(NPTEnsemble,self).__init__(dt, temp, thermostat, fixcom=fixcom, eens=eens, fixatoms=fixatoms)
      if barostat == None:
         self.barostat = Barostat()
      else:
         self.barostat = barostat

      dset(self,"pext",depend_value(name='pext'))
      if not pext is None:
         self.pext = pext
      else: self.pext = 0.0


   def bind(self, beads, nm, cell, bforce, bbias, prng):
      """Binds beads, cell, bforce and prng to the ensemble.

      This takes a beads object, a cell object, a forcefield object and a
      random number generator object and makes them members of the ensemble.
      It also then creates the objects that will hold the data needed in the
      ensemble algorithms and the dependency network. Also note that the cell
      thermostat timesteps and temperatures are defined relative to the system
      temperature, and the the thermostat temperatures are held at the
      higher simulation temperature, as is appropriate.

      Args:
         beads: The beads object from whcih the bead positions are taken.
         nm: A normal modes object used to do the normal modes transformation.
         cell: The cell object from which the system box is taken.
         bforce: The forcefield object from which the force and virial are
            taken.
         prng: The random number generator object which controls random number
            generation.
      """


      fixdof = None
      if self.fixcom:
         fixdof = 3

      super(NPTEnsemble,self).bind(beads, nm, cell, bforce, bbias, prng)
      self.barostat.bind(beads, nm, cell, bforce, prng=prng, fixdof=fixdof)


      deppipe(self,"ntemp", self.barostat, "temp")
      deppipe(self,"dt", self.barostat, "dt")
      deppipe(self,"pext", self.barostat, "pext")
      dget(self,"econs").add_dependency(dget(self.barostat, "ebaro"))

   def get_econs(self):
      """Calculates the conserved energy quantity for the constant pressure
      ensemble.
      """

      return NVTEnsemble.get_econs(self) + self.barostat.ebaro

   def step(self, step=None):
      """NPT time step.

      Note that the barostat only propagates the centroid coordinates. If this
      approximation is made a centroid virial pressure and stress estimator can
      be defined, so this gives the best statistical convergence. This is
      allowed as the normal mode propagation is approximately unaffected
      by volume fluctuations as long as the system box is much larger than
      the radius of gyration of the ring polymers.
      """

      self.ttime = -time.time()
      self.thermostat.step()
      self.barostat.thermostat.step()
      self.pconstraints()
      self.ttime += time.time()

      self.ptime = -time.time()
      self.barostat.pstep()
      self.pconstraints()
      self.ptime += time.time()

      self.qtime = -time.time()
      self.barostat.qcstep()
      self.nm.free_qstep()
      self.qtime += time.time()

      self.ptime -= time.time()
      self.barostat.pstep()
      self.pconstraints()
      self.ptime += time.time()

      self.ttime -= time.time()
      self.barostat.thermostat.step()
      self.thermostat.step()
      self.pconstraints()
      self.ttime += time.time()


class NSTEnsemble(NVTEnsemble):
   """Ensemble object for constant pressure simulations.

      Has the relevant conserved quantity and normal mode propagator for the
      constant pressure ensemble. Contains a thermostat object containing the
      algorithms to keep the temperature constant, and a barostat to keep the
      pressure constant.

      Attributes:
      barostat: A barostat object to keep the pressure constant.

      Depend objects:
      econs: Conserved energy quantity. Depends on the bead and cell kinetic
      and potential energy, the spring potential energy, the heat
      transferred to the beads and cell thermostat, the temperature and
      the cell volume.
      pext: External pressure.
      """

   def __init__(self, dt, temp, stressext=None, thermostat=None, barostat=None, fixcom=False, eens=0.0, fixatoms=None):
      """Initialises NSTEnsemble.

         Args:
         dt: The simulation timestep.
         temp: The system temperature.
         stressext: The external stress.
         thermostat: A thermostat object to keep the temperature constant.
         Defaults to Thermostat().
         barostat: A barostat object to keep the pressure constant.
         Defaults to Barostat().
         fixcom: An optional boolean which decides whether the centre of mass
         motion will be constrained or not. Defaults to False.
         """

      super(NSTEnsemble,self).__init__(dt, temp, thermostat, fixcom=fixcom, eens=eens, fixatoms=fixatoms)
      if barostat == None:
         self.barostat = Barostat()
      else:
         self.barostat = barostat

      dset(self,"stressext",depend_array(name='stressext',value=np.zeros((3,3),float)))
      if not stressext is None:
         self.stressext = stressext
      else: self.stressext = 0.0


   def bind(self, beads, nm, cell, bforce, bbias, prng):
      """Binds beads, cell, bforce and prng to the ensemble.

         This takes a beads object, a cell object, a forcefield object and a
         random number generator object and makes them members of the ensemble.
         It also then creates the objects that will hold the data needed in the
         ensemble algorithms and the dependency network. Also note that the cell
         thermostat timesteps and temperatures are defined relative to the system
         temperature, and the the thermostat temperatures are held at the
         higher simulation temperature, as is appropriate.

         Args:
         beads: The beads object from whcih the bead positions are taken.
         nm: A normal modes object used to do the normal modes transformation.
         cell: The cell object from which the system box is taken.
         bforce: The forcefield object from which the force and virial are
         taken.
         prng: The random number generator object which controls random number
         generation.
         """


      fixdof = None
      if self.fixcom:
         fixdof = 3

      super(NSTEnsemble,self).bind(beads, nm, cell, bforce, bbias, prng)
      self.barostat.bind(beads, nm, cell, bforce, bbias, prng=prng, fixdof=fixdof)


      deppipe(self,"ntemp", self.barostat, "temp")
      deppipe(self,"dt", self.barostat, "dt")

      deppipe(self,"stressext", self.barostat, "stressext")
      dget(self,"econs").add_dependency(dget(self.barostat, "ebaro"))

   def get_econs(self):
      """Calculates the conserved energy quantity for the constant pressure
         ensemble.
         """

      return NVTEnsemble.get_econs(self) + self.barostat.ebaro

   def step(self, step=None):
      """NST time step (dummy for now).

         Note that the barostat only propagates the centroid coordinates. If this
         approximation is made a centroid virial pressure and stress estimator can
         be defined, so this gives the best statistical convergence. This is
         allowed as the normal mode propagation is approximately unaffected
         by volume fluctuations as long as the system box is much larger than
         the radius of gyration of the ring polymers.
         """

      self.ttime = -time.time()
      self.thermostat.step()
      self.barostat.thermostat.step()
      self.pconstraints()
      self.ttime += time.time()

      self.ptime = -time.time()
      self.barostat.pstep()
      self.pconstraints()
      self.ptime += time.time()

      self.qtime = -time.time()
      self.barostat.qcstep()
      self.nm.free_qstep()
      self.qtime += time.time()

      self.ptime -= time.time()
      self.barostat.pstep()
      self.pconstraints()
      self.ptime += time.time()

      self.ttime -= time.time()
      self.barostat.thermostat.step()
      self.thermostat.step()
      self.pconstraints()
      self.ttime += time.time()

class ReplayEnsemble(Ensemble):
   """Ensemble object that just loads snapshots from an external file in sequence.

   Takes a trajectory, and simply sets the atom positions to match it, rather
   than doing dynamics. In this way new properties can be calculated on an old
   simulation, without having to rerun it from scratch.

   Has the relevant conserved quantity and normal mode propagator for the
   constant energy ensemble. Note that a temperature of some kind must be
   defined so that the spring potential can be calculated.

   Attributes:
      intraj: The input trajectory file.
      ptime: The time taken in updating the velocities.
      qtime: The time taken in updating the positions.
      ttime: The time taken in applying the thermostat steps.

   Depend objects:
      econs: Conserved energy quantity. Depends on the bead kinetic and
         potential energy, and the spring potential energy.
   """

   def __init__(self, dt, temp, fixcom=False, eens=0.0, intraj=None, fixatoms=None):
      """Initialises ReplayEnsemble.

      Args:
         dt: The simulation timestep.
         temp: The system temperature.
         fixcom: An optional boolean which decides whether the centre of mass
            motion will be constrained or not. Defaults to False.
         intraj: The input trajectory file.
      """

      super(ReplayEnsemble,self).__init__(dt=dt,temp=temp,fixcom=fixcom, eens=eens, fixatoms=fixatoms)
      if intraj == None:
         raise ValueError("Must provide an initialized InitFile object to read trajectory from")
      self.intraj = intraj
      if intraj.mode == "manual":
         raise ValueError("Replay can only read from PDB or XYZ files -- or a single frame from a CHK file")
      self.rfile = open(self.intraj.value,"r")
      self.rstep = 0

   def step(self, step=None):
      """Does one simulation time step."""

      self.ptime = self.ttime = 0
      self.qtime = -time.time()

      while True:
       self.rstep += 1
       try:
         if (self.intraj.mode == "chk" or self.intraj.mode == "checkpoint"):
            # reads configuration from a checkpoint file
            xmlchk = xml_parse_file(self.rfile) # Parses the file.

            from ipi.inputs.simulation import InputSimulation
            simchk = InputSimulation()
            simchk.parse(xmlchk.fields[0][1])
            mycell = simchk.cell.fetch()
            mybeads = simchk.beads.fetch()
            self.cell.h[:] = mycell.h
            self.beads.q[:] = mybeads.q
            softexit.trigger(" # Read single checkpoint")
         else:
            # TODO: exit with a proper exit message when the backend does not
            # support self.intraj.mode
            for b in self.beads:
               ret = read_file(self.intraj.mode, self.rfile)
               myatoms = ret["atoms"]
               mycell = ret["cell"]
               myatoms.q *= unit_to_internal("length",self.intraj.units,1.0)
               mycell.h  *= unit_to_internal("length",self.intraj.units,1.0)
               b.q[:] = myatoms.q
            self.cell.h[:] = mycell.h
       except EOFError:
         softexit.trigger(" # Finished reading re-run trajectory")
       if (step==None or self.rstep>step): break
      self.qtime += time.time()
=======

__all__ = ['Ensemble']


class Ensemble(dobject):
    """Base ensemble class.

    Defines the thermodynamic state of the system.

    Depend objects:
        temp: The system's temperature.
        pext: The systems's pressure
        stressext: The system's stress tensor
    """

    def __init__(self, eens=0.0, econs=0.0, temp=None, pext=None, stressext=None):
        """Initialises Ensemble.

        Args:
            dt: The timestep of the simulation algorithms.
            temp: The temperature.
            fixcom: An optional boolean which decides whether the centre of mass
                motion will be constrained or not. Defaults to False.
        """

        dset(self, "temp", depend_value(name='temp'))
        if temp is not None:
            self.temp = temp
        else:
            self.temp = -1.0

        dset(self, "stressext", depend_array(name='stressext', value=np.zeros((3,3), float)))
        if stressext is not None:
            self.stressext = np.reshape(np.asarray(stressext), (3,3))
        else:
            self.stressext = -1.0

        dset(self, "pext", depend_value(name='pext'))
        if pext is not None:
            self.pext = pext
        else:
            self.pext = -1.0

        dset(self, "eens", depend_value(name='eens'))
        if eens is not None:
            self.eens = eens
        else:
            self.eens = 0.0

    def bind(self, beads, nm, cell, bforce, bbias, elist=[]):
        self.beads = beads
        self.cell = cell
        self.forces = bforce
        self.bias = bbias
        self.nm = nm
        dset(self, "econs", depend_value(name='econs', func=self.get_econs))

        # dependencies of the conserved quantity
        dget(self, "econs").add_dependency(dget(self.nm, "kin"))
        dget(self, "econs").add_dependency(dget(self.forces, "pot"))
        dget(self, "econs").add_dependency(dget(self.bias, "pot"))
        dget(self, "econs").add_dependency(dget(self.beads, "vpath"))
        dget(self, "econs").add_dependency(dget(self, "eens"))

        self._elist = []

        for e in elist:
            self.add_econs(e)

    def add_econs(self, e):
        self._elist.append(e)
        dget(self, "econs").add_dependency(e)

    def get_econs(self):
        """Calculates the conserved energy quantity for constant energy
        ensembles.
        """
        eham = self.beads.vpath*self.nm.omegan2 + self.nm.kin + self.forces.pot
        eham += self.bias.pot   # bias
        for e in self._elist:
            eham += e.get()

        return eham + self.eens
>>>>>>> 49c17ff4
<|MERGE_RESOLUTION|>--- conflicted
+++ resolved
@@ -23,828 +23,6 @@
 from ipi.engine.thermostats import *
 from ipi.engine.barostats import *
 
-<<<<<<< HEAD
-__all__ = ['Ensemble', 'NVEEnsemble', 'NVTEnsemble', 'NPTEnsemble', 'NSTEnsemble','ReplayEnsemble', 'MTSEnsemble']
-
-class Ensemble(dobject):
-   """Base ensemble class.
-
-   Gives the standard methods and attributes needed in all the
-   ensemble classes.
-
-   Attributes:
-      beads: A beads object giving the atoms positions.
-      cell: A cell object giving the system box.
-      forces: A forces object giving the virial and the forces acting on
-         each bead.
-      prng: A random number generator object.
-      nm: An object which does the normal modes transformation.
-      fixcom: A boolean which decides whether the centre of mass
-         motion will be constrained or not.
-
-   Depend objects:
-      econs: The conserved energy quantity appropriate to the given
-         ensemble. Depends on the various energy terms which make it up,
-         which are different depending on the ensemble.
-      temp: The system temperature.
-      dt: The timestep for the algorithms.
-      ntemp: The simulation temperature. Will be nbeads times higher than
-         the system temperature as PIMD calculations are done at this
-         effective classical temperature.
-   """
-   def __init__(self, dt, temp, fixcom=False, eens=0.0, fixatoms=None):
-      """Initialises Ensemble.
-
-      Args:
-         dt: The timestep of the simulation algorithms.
-         temp: The temperature.
-         fixcom: An optional boolean which decides whether the centre of mass
-            motion will be constrained or not. Defaults to False.
-      """
-
-      dset(self, "econs", depend_value(name='econs', func=self.get_econs))
-      dset(self, "temp",  depend_value(name='temp',  value=temp))
-      dset(self, "dt",    depend_value(name='dt',    value=dt))
-      dset(self, "eens", depend_value(name='eens', value=eens))
-
-      self.fixcom = fixcom
-      if fixatoms is None:
-         self.fixatoms = np.zeros(0,int)
-      else:
-         self.fixatoms = fixatoms
-         
-      self.beads = self.cell = self.forces = self.bias = self.prng = self.nm = None
-
-
-   def bind(self, beads, nm, cell, bforce, bbias, prng):
-      """Binds beads, cell, bforce, bbias and prng to the ensemble.
-
-      This takes a beads object, a cell object, a forcefield object and a
-      random number generator object and makes them members of the ensemble.
-      It also then creates the objects that will hold the data needed in the
-      ensemble algorithms and the dependency network. Note that the conserved
-      quantity is defined in the init, but as each ensemble has a different
-      conserved quantity the dependencies are defined in bind.
-
-      Args:
-         beads: The beads object from whcih the bead positions are taken.
-         nm: A normal modes object used to do the normal modes transformation.
-         cell: The cell object from which the system box is taken.
-         bforce: The forcefield object from which the force and virial are
-            taken.
-         prng: The random number generator object which controls random number
-            generation.
-      """
-
-      # store local references to the different bits of the simulation
-      self.beads = beads
-      self.cell = cell
-      self.forces = bforce
-      self.bias = bbias
-      self.prng = prng
-      self.nm = nm
-
-
-      # n times the temperature
-      dset(self,"ntemp", depend_value(name='ntemp',func=self.get_ntemp,
-         dependencies=[dget(self,"temp")]))
-
-      # dependencies of the conserved quantity
-
-      dget(self,"econs").add_dependency(dget(self.beads, "kin"))
-      dget(self,"econs").add_dependency(dget(self.forces, "pot"))
-      dget(self,"econs").add_dependency(dget(self.bias, "pot"))
-      dget(self,"econs").add_dependency(dget(self.beads, "vpath"))
-      dget(self,"econs").add_dependency(dget(self, "eens"))
-      self.pconstraints() # applies momentum constraints to initial configurations
-      
-   def get_ntemp(self):
-      """Returns the PI simulation temperature (P times the physical T)."""
-
-      return self.temp*self.beads.nbeads
-
-
-   def pstep(self):
-      """Dummy momenta propagator which does nothing."""
-
-      pass
-
-   def qcstep(self):
-      """Dummy centroid position propagator which does nothing."""
-
-      pass
-
-   def step(self, step=None):
-      """Dummy simulation time step which does nothing."""
-
-      pass
-
-   def get_econs(self):
-      """Calculates the conserved energy quantity for constant energy
-      ensembles.
-      """
-      eham = self.beads.vpath*self.nm.omegan2 + self.nm.kin + self.forces.pot
-      eham += self.bias.pot # bias
-      return eham + self.eens
-
-   def pconstraints(self):
-      pass
-
-
-class NVEEnsemble(Ensemble):
-   """Ensemble object for constant energy simulations.
-
-   Has the relevant conserved quantity and normal mode propagator for the
-   constant energy ensemble. Note that a temperature of some kind must be
-   defined so that the spring potential can be calculated.
-
-   Attributes:
-      ptime: The time taken in updating the velocities.
-      qtime: The time taken in updating the positions.
-      ttime: The time taken in applying the thermostat steps.
-
-   Depend objects:
-      econs: Conserved energy quantity. Depends on the bead kinetic and
-         potential energy, and the spring potential energy.
-   """
-
-   def __init__(self, dt, temp, fixcom=False, eens=0.0, fixatoms=None):
-      """Initialises NVEEnsemble.
-
-      Args:
-         dt: The simulation timestep.
-         temp: The system temperature.
-         fixcom: An optional boolean which decides whether the centre of mass
-            motion will be constrained or not. Defaults to False.
-      """
-
-      super(NVEEnsemble,self).__init__(dt=dt,temp=temp, fixcom=fixcom, eens=eens, fixatoms=fixatoms)
-
-   def pconstraints(self):
-      """This removes the centre of mass contribution to the kinetic energy.
-
-      Calculates the centre of mass momenta, then removes the mass weighted
-      contribution from each atom. If the ensemble defines a thermostat, then
-      the contribution to the conserved quantity due to this subtraction is
-      added to the thermostat heat energy, as it is assumed that the centre of
-      mass motion is due to the thermostat.
-
-      If there is a choice of thermostats, the thermostat
-      connected to the centroid is chosen.
-      """
-
-      if (self.fixcom):
-         pcom = np.zeros(3,float);
-
-         na3 = self.beads.natoms*3
-         nb = self.beads.nbeads
-         p = depstrip(self.beads.p)
-         m = depstrip(self.beads.m3)[:,0:na3:3]
-         M = self.beads[0].M
-
-         for i in range(3):
-            pcom[i] = p[:,i:na3:3].sum()
-
-         self.eens += np.dot(pcom,pcom)/(2.0*M*nb)
-
-         # subtracts COM _velocity_
-         pcom *= 1.0/(nb*M)
-         for i in range(3):
-            self.beads.p[:,i:na3:3] -= m*pcom[i]
-      if (len(self.fixatoms)>0):
-         for bp in self.beads.p:
-            m = depstrip(self.beads.m)
-            self.eens += 0.5*np.dot(bp[self.fixatoms*3],bp[self.fixatoms*3]/m[self.fixatoms])
-            self.eens += 0.5*np.dot(bp[self.fixatoms*3+1],bp[self.fixatoms*3+1]/m[self.fixatoms])
-            self.eens += 0.5*np.dot(bp[self.fixatoms*3+2],bp[self.fixatoms*3+2]/m[self.fixatoms])
-            bp[self.fixatoms*3]=0.0
-            bp[self.fixatoms*3+1]=0.0
-            bp[self.fixatoms*3+2]=0.0
-
-   def pstep(self):
-      """Velocity Verlet momenta propagator."""
-
-      self.beads.p += depstrip(self.forces.f)*(self.dt*0.5)
-      # also adds the bias force
-      self.beads.p += depstrip(self.bias.f)*(self.dt*0.5)
-
-   def qcstep(self):
-      """Velocity Verlet centroid position propagator."""
-
-      self.nm.qnm[0,:] += depstrip(self.nm.pnm)[0,:]/depstrip(self.beads.m3)[0]*self.dt
-
-   def step(self, step=None):
-      """Does one simulation time step."""
-
-      self.ptime = -time.time()
-      self.pstep()
-      self.pconstraints()
-      self.ptime += time.time()
-
-      self.qtime = -time.time()
-      self.qcstep()
-
-      self.nm.free_qstep()
-      self.qtime += time.time()
-
-      self.ptime -= time.time()
-      self.pstep()
-      self.pconstraints()
-      self.ptime += time.time()
-
-
-#Changed the name of the class.
-class MTSEnsemble(NVEEnsemble):
-   """Ensemble object for constant temperature simulations.
-
-   Has the relevant conserved quantity and normal mode propagator for the
-   constant temperature ensemble. Contains a thermostat object containing the
-   algorithms to keep the temperature constant.
-
-   Attributes:
-      thermostat: A thermostat object to keep the temperature constant.
-
-   Depend objects:
-      econs: Conserved energy quantity. Depends on the bead kinetic and
-         potential energy, the spring potential energy and the heat
-         transferred to the thermostat.
-   """
-
-   def __init__(self, dt, temp, thermostat=None, fixcom=False, eens=0.0, fixatoms=None, nmts=None):
-      """Initialises NVTEnsemble.
-
-      Args:
-         dt: The simulation timestep.
-         temp: The system temperature.
-         thermostat: A thermostat object to keep the temperature constant.
-            Defaults to Thermostat()
-         fixcom: An optional boolean which decides whether the centre of mass
-            motion will be constrained or not. Defaults to False.
-      """
-
-
-      super(MTSEnsemble,self).__init__(dt=dt,temp=temp, fixcom=fixcom, eens=eens, fixatoms=fixatoms)
-
-      if thermostat is None:
-         self.thermostat = Thermostat()
-      else:
-         self.thermostat = thermostat
-
-      #dset(self,"mtsintegfactors",depend_array(name='mtsintegfactors',value=np.zeros(0,int) + 1))      
-      if nmts is None:
-         self.nmts = np.asarray([1],int)      
-      else:
-         self.nmts=np.asarray(nmts)
-
-   def bind(self, beads, nm, cell, bforce, bbias, prng):
-      """Binds beads, cell, bforce and prng to the ensemble.
-
-      This takes a beads object, a cell object, a forcefield object and a
-      random number generator object and makes them members of the ensemble.
-      It also then creates the objects that will hold the data needed in the
-      ensemble algorithms and the dependency network. Also note that the
-      thermostat timestep and temperature are defined relative to the system
-      temperature, and the the thermostat temperature is held at the
-      higher simulation temperature, as is appropriate.
-
-      Args:
-         beads: The beads object from whcih the bead positions are taken.
-         nm: A normal modes object used to do the normal modes transformation.
-         cell: The cell object from which the system box is taken.
-         bforce: The forcefield object from which the force and virial are
-            taken.
-         prng: The random number generator object which controls random number
-            generation.
-      """
-
-      super(MTSEnsemble,self).bind(beads, nm, cell, bforce, bbias, prng)
-
-      fixdof = len(self.fixatoms)*3*self.beads.nbeads
-      if self.fixcom:
-         fixdof += 3
-
-
-      # first makes sure that the thermostat has the correct temperature, then proceed with binding it.
-      deppipe(self,"ntemp", self.thermostat,"temp")
-      deppipe(self,"dt", self.thermostat, "dt")
-  
-      # the free ring polymer propagator is called in the inner loop, so propagation time should be redefined accordingly    
-      self.inmts = 1
-      for mk in self.nmts: self.inmts*=mk
-      dset(self,"deltat", depend_value(name="deltat", func=(lambda : self.dt/self.inmts) , dependencies=[dget(self,"dt")]) )
-      deppipe(self,"deltat", self.nm, "dt")
-
-      #depending on the kind, the thermostat might work in the normal mode or the bead representation.
-      self.thermostat.bind(beads=self.beads, nm=self.nm,prng=prng,fixdof=fixdof )
-
-      dget(self,"econs").add_dependency(dget(self.thermostat, "ethermo"))
-
-
-   def pstep(self, level=0, alpha=1.0):
-      """Velocity Verlet monemtum propagator."""
-      self.beads.p += self.forces.forces_mts(level)*0.5*(self.dt/alpha)
-      
-   def qcstep(self, alpha=1.0):
-      """Velocity Verlet centroid position propagator."""
-      self.nm.qnm[0,:] += depstrip(self.nm.pnm)[0,:]/depstrip(self.beads.m3)[0]*self.dt/alpha
-      
-   def mtsprop(self, index, alpha):
-      """ Recursive MTS step """
-      nmtslevels = len(self.nmts)
-      mk = self.nmts[index]  # mtslevels starts at level zero, where nmts should be 1 in most cases
-      alpha *= mk
-      for i in range(mk):  
-      # propagate p for dt/2alpha with force at level index      
-       self.ptime = -time.time()
-       self.pstep(index, alpha)
-       self.pconstraints()
-       self.ptime += time.time()
-
-       if index == nmtslevels-1:
-         # call Q propagation for dt/alpha at the inner step
-         self.qtime = -time.time()
-         self.qcstep(alpha)
-         self.nm.free_qstep() # this has been hard-wired to use the appropriate time step with depend magic
-         self.qtime += time.time()
-       else:
-         self.mtsprop(index+1, alpha)
-
-       # propagate p for dt/2alpha
-       self.ptime = -time.time()
-       self.pstep(index, alpha)
-       self.pconstraints()
-       self.ptime += time.time()
-       
-   def step(self, step=None):
-      """Does one simulation time step."""
-
-      # thermostat is applied at the outer loop
-      self.ttime = -time.time()
-      self.thermostat.step()
-      self.pconstraints()
-      self.ttime += time.time()
-
-      # bias is applied at the outer loop too
-      self.beads.p += depstrip(self.bias.f)*(self.dt*0.5)
-
-      self.mtsprop(0,1.0)
-
-      self.beads.p += depstrip(self.bias.f)*(self.dt*0.5)
-
-      self.ttime -= time.time()
-      self.thermostat.step()
-      self.pconstraints()
-      self.ttime += time.time()
-
-
-   def get_econs(self):
-      """Calculates the conserved energy quantity for constant temperature
-      ensemble.
-      """
-
-      return NVEEnsemble.get_econs(self) + self.thermostat.ethermo
-
-
-class NVTEnsemble(NVEEnsemble):
-   """Ensemble object for constant temperature simulations.
-
-   Has the relevant conserved quantity and normal mode propagator for the
-   constant temperature ensemble. Contains a thermostat object containing the
-   algorithms to keep the temperature constant.
-
-   Attributes:
-      thermostat: A thermostat object to keep the temperature constant.
-
-   Depend objects:
-      econs: Conserved energy quantity. Depends on the bead kinetic and
-         potential energy, the spring potential energy and the heat
-         transferred to the thermostat.
-   """
-
-   def __init__(self, dt, temp, thermostat=None, fixcom=False, eens=0.0, fixatoms=None):
-      """Initialises NVTEnsemble.
-
-      Args:
-         dt: The simulation timestep.
-         temp: The system temperature.
-         thermostat: A thermostat object to keep the temperature constant.
-            Defaults to Thermostat()
-         fixcom: An optional boolean which decides whether the centre of mass
-            motion will be constrained or not. Defaults to False.
-      """
-
-      super(NVTEnsemble,self).__init__(dt=dt,temp=temp, fixcom=fixcom, eens=eens, fixatoms=fixatoms)
-
-      if thermostat is None:
-         self.thermostat = Thermostat()
-      else:
-         self.thermostat = thermostat
-
-   def bind(self, beads, nm, cell, bforce, bbias, prng):
-      """Binds beads, cell, bforce and prng to the ensemble.
-
-      This takes a beads object, a cell object, a forcefield object and a
-      random number generator object and makes them members of the ensemble.
-      It also then creates the objects that will hold the data needed in the
-      ensemble algorithms and the dependency network. Also note that the
-      thermostat timestep and temperature are defined relative to the system
-      temperature, and the the thermostat temperature is held at the
-      higher simulation temperature, as is appropriate.
-
-      Args:
-         beads: The beads object from whcih the bead positions are taken.
-         nm: A normal modes object used to do the normal modes transformation.
-         cell: The cell object from which the system box is taken.
-         bforce: The forcefield object from which the force and virial are
-            taken.
-         prng: The random number generator object which controls random number
-            generation.
-      """
-
-      super(NVTEnsemble,self).bind(beads, nm, cell, bforce, bbias, prng)
-
-      fixdof = len(self.fixatoms)*3*self.beads.nbeads
-      if self.fixcom:
-         fixdof += 3
-
-
-      # first makes sure that the thermostat has the correct temperature, then proceed with binding it.
-      deppipe(self,"ntemp", self.thermostat,"temp")
-      deppipe(self,"dt", self.thermostat, "dt")
-
-      #depending on the kind, the thermostat might work in the normal mode or the bead representation.
-      self.thermostat.bind(beads=self.beads, nm=self.nm,prng=prng,fixdof=fixdof )
-
-      dget(self,"econs").add_dependency(dget(self.thermostat, "ethermo"))
-
-   def step(self, step=None):
-      """Does one simulation time step."""
-
-      self.ttime = -time.time()
-      self.thermostat.step()
-      self.pconstraints()
-      self.ttime += time.time()
-
-      self.ptime = -time.time()
-      self.pstep()
-      self.pconstraints()
-      self.ptime += time.time()
-
-      self.qtime = -time.time()
-      self.qcstep()
-      self.nm.free_qstep()
-      self.qtime += time.time()
-
-      self.ptime -= time.time()
-      self.pstep()
-      self.pconstraints()
-      self.ptime += time.time()
-
-      self.ttime -= time.time()
-      self.thermostat.step()
-      self.pconstraints()
-      self.ttime += time.time()
-
-   def get_econs(self):
-      """Calculates the conserved energy quantity for constant temperature
-      ensemble.
-      """
-
-      return NVEEnsemble.get_econs(self) + self.thermostat.ethermo
-
-class NPTEnsemble(NVTEnsemble):
-   """Ensemble object for constant pressure simulations.
-
-   Has the relevant conserved quantity and normal mode propagator for the
-   constant pressure ensemble. Contains a thermostat object containing the
-   algorithms to keep the temperature constant, and a barostat to keep the
-   pressure constant.
-
-   Attributes:
-      barostat: A barostat object to keep the pressure constant.
-
-   Depend objects:
-      econs: Conserved energy quantity. Depends on the bead and cell kinetic
-         and potential energy, the spring potential energy, the heat
-         transferred to the beads and cell thermostat, the temperature and
-         the cell volume.
-      pext: External pressure.
-   """
-
-   def __init__(self, dt, temp, pext, thermostat=None, barostat=None, fixcom=False, eens=0.0, fixatoms=None):
-      """Initialises NPTEnsemble.
-
-      Args:
-         dt: The simulation timestep.
-         temp: The system temperature.
-         pext: The external pressure.
-         thermostat: A thermostat object to keep the temperature constant.
-            Defaults to Thermostat().
-         barostat: A barostat object to keep the pressure constant.
-            Defaults to Barostat().
-         fixcom: An optional boolean which decides whether the centre of mass
-            motion will be constrained or not. Defaults to False.
-      """
-
-      super(NPTEnsemble,self).__init__(dt, temp, thermostat, fixcom=fixcom, eens=eens, fixatoms=fixatoms)
-      if barostat == None:
-         self.barostat = Barostat()
-      else:
-         self.barostat = barostat
-
-      dset(self,"pext",depend_value(name='pext'))
-      if not pext is None:
-         self.pext = pext
-      else: self.pext = 0.0
-
-
-   def bind(self, beads, nm, cell, bforce, bbias, prng):
-      """Binds beads, cell, bforce and prng to the ensemble.
-
-      This takes a beads object, a cell object, a forcefield object and a
-      random number generator object and makes them members of the ensemble.
-      It also then creates the objects that will hold the data needed in the
-      ensemble algorithms and the dependency network. Also note that the cell
-      thermostat timesteps and temperatures are defined relative to the system
-      temperature, and the the thermostat temperatures are held at the
-      higher simulation temperature, as is appropriate.
-
-      Args:
-         beads: The beads object from whcih the bead positions are taken.
-         nm: A normal modes object used to do the normal modes transformation.
-         cell: The cell object from which the system box is taken.
-         bforce: The forcefield object from which the force and virial are
-            taken.
-         prng: The random number generator object which controls random number
-            generation.
-      """
-
-
-      fixdof = None
-      if self.fixcom:
-         fixdof = 3
-
-      super(NPTEnsemble,self).bind(beads, nm, cell, bforce, bbias, prng)
-      self.barostat.bind(beads, nm, cell, bforce, prng=prng, fixdof=fixdof)
-
-
-      deppipe(self,"ntemp", self.barostat, "temp")
-      deppipe(self,"dt", self.barostat, "dt")
-      deppipe(self,"pext", self.barostat, "pext")
-      dget(self,"econs").add_dependency(dget(self.barostat, "ebaro"))
-
-   def get_econs(self):
-      """Calculates the conserved energy quantity for the constant pressure
-      ensemble.
-      """
-
-      return NVTEnsemble.get_econs(self) + self.barostat.ebaro
-
-   def step(self, step=None):
-      """NPT time step.
-
-      Note that the barostat only propagates the centroid coordinates. If this
-      approximation is made a centroid virial pressure and stress estimator can
-      be defined, so this gives the best statistical convergence. This is
-      allowed as the normal mode propagation is approximately unaffected
-      by volume fluctuations as long as the system box is much larger than
-      the radius of gyration of the ring polymers.
-      """
-
-      self.ttime = -time.time()
-      self.thermostat.step()
-      self.barostat.thermostat.step()
-      self.pconstraints()
-      self.ttime += time.time()
-
-      self.ptime = -time.time()
-      self.barostat.pstep()
-      self.pconstraints()
-      self.ptime += time.time()
-
-      self.qtime = -time.time()
-      self.barostat.qcstep()
-      self.nm.free_qstep()
-      self.qtime += time.time()
-
-      self.ptime -= time.time()
-      self.barostat.pstep()
-      self.pconstraints()
-      self.ptime += time.time()
-
-      self.ttime -= time.time()
-      self.barostat.thermostat.step()
-      self.thermostat.step()
-      self.pconstraints()
-      self.ttime += time.time()
-
-
-class NSTEnsemble(NVTEnsemble):
-   """Ensemble object for constant pressure simulations.
-
-      Has the relevant conserved quantity and normal mode propagator for the
-      constant pressure ensemble. Contains a thermostat object containing the
-      algorithms to keep the temperature constant, and a barostat to keep the
-      pressure constant.
-
-      Attributes:
-      barostat: A barostat object to keep the pressure constant.
-
-      Depend objects:
-      econs: Conserved energy quantity. Depends on the bead and cell kinetic
-      and potential energy, the spring potential energy, the heat
-      transferred to the beads and cell thermostat, the temperature and
-      the cell volume.
-      pext: External pressure.
-      """
-
-   def __init__(self, dt, temp, stressext=None, thermostat=None, barostat=None, fixcom=False, eens=0.0, fixatoms=None):
-      """Initialises NSTEnsemble.
-
-         Args:
-         dt: The simulation timestep.
-         temp: The system temperature.
-         stressext: The external stress.
-         thermostat: A thermostat object to keep the temperature constant.
-         Defaults to Thermostat().
-         barostat: A barostat object to keep the pressure constant.
-         Defaults to Barostat().
-         fixcom: An optional boolean which decides whether the centre of mass
-         motion will be constrained or not. Defaults to False.
-         """
-
-      super(NSTEnsemble,self).__init__(dt, temp, thermostat, fixcom=fixcom, eens=eens, fixatoms=fixatoms)
-      if barostat == None:
-         self.barostat = Barostat()
-      else:
-         self.barostat = barostat
-
-      dset(self,"stressext",depend_array(name='stressext',value=np.zeros((3,3),float)))
-      if not stressext is None:
-         self.stressext = stressext
-      else: self.stressext = 0.0
-
-
-   def bind(self, beads, nm, cell, bforce, bbias, prng):
-      """Binds beads, cell, bforce and prng to the ensemble.
-
-         This takes a beads object, a cell object, a forcefield object and a
-         random number generator object and makes them members of the ensemble.
-         It also then creates the objects that will hold the data needed in the
-         ensemble algorithms and the dependency network. Also note that the cell
-         thermostat timesteps and temperatures are defined relative to the system
-         temperature, and the the thermostat temperatures are held at the
-         higher simulation temperature, as is appropriate.
-
-         Args:
-         beads: The beads object from whcih the bead positions are taken.
-         nm: A normal modes object used to do the normal modes transformation.
-         cell: The cell object from which the system box is taken.
-         bforce: The forcefield object from which the force and virial are
-         taken.
-         prng: The random number generator object which controls random number
-         generation.
-         """
-
-
-      fixdof = None
-      if self.fixcom:
-         fixdof = 3
-
-      super(NSTEnsemble,self).bind(beads, nm, cell, bforce, bbias, prng)
-      self.barostat.bind(beads, nm, cell, bforce, bbias, prng=prng, fixdof=fixdof)
-
-
-      deppipe(self,"ntemp", self.barostat, "temp")
-      deppipe(self,"dt", self.barostat, "dt")
-
-      deppipe(self,"stressext", self.barostat, "stressext")
-      dget(self,"econs").add_dependency(dget(self.barostat, "ebaro"))
-
-   def get_econs(self):
-      """Calculates the conserved energy quantity for the constant pressure
-         ensemble.
-         """
-
-      return NVTEnsemble.get_econs(self) + self.barostat.ebaro
-
-   def step(self, step=None):
-      """NST time step (dummy for now).
-
-         Note that the barostat only propagates the centroid coordinates. If this
-         approximation is made a centroid virial pressure and stress estimator can
-         be defined, so this gives the best statistical convergence. This is
-         allowed as the normal mode propagation is approximately unaffected
-         by volume fluctuations as long as the system box is much larger than
-         the radius of gyration of the ring polymers.
-         """
-
-      self.ttime = -time.time()
-      self.thermostat.step()
-      self.barostat.thermostat.step()
-      self.pconstraints()
-      self.ttime += time.time()
-
-      self.ptime = -time.time()
-      self.barostat.pstep()
-      self.pconstraints()
-      self.ptime += time.time()
-
-      self.qtime = -time.time()
-      self.barostat.qcstep()
-      self.nm.free_qstep()
-      self.qtime += time.time()
-
-      self.ptime -= time.time()
-      self.barostat.pstep()
-      self.pconstraints()
-      self.ptime += time.time()
-
-      self.ttime -= time.time()
-      self.barostat.thermostat.step()
-      self.thermostat.step()
-      self.pconstraints()
-      self.ttime += time.time()
-
-class ReplayEnsemble(Ensemble):
-   """Ensemble object that just loads snapshots from an external file in sequence.
-
-   Takes a trajectory, and simply sets the atom positions to match it, rather
-   than doing dynamics. In this way new properties can be calculated on an old
-   simulation, without having to rerun it from scratch.
-
-   Has the relevant conserved quantity and normal mode propagator for the
-   constant energy ensemble. Note that a temperature of some kind must be
-   defined so that the spring potential can be calculated.
-
-   Attributes:
-      intraj: The input trajectory file.
-      ptime: The time taken in updating the velocities.
-      qtime: The time taken in updating the positions.
-      ttime: The time taken in applying the thermostat steps.
-
-   Depend objects:
-      econs: Conserved energy quantity. Depends on the bead kinetic and
-         potential energy, and the spring potential energy.
-   """
-
-   def __init__(self, dt, temp, fixcom=False, eens=0.0, intraj=None, fixatoms=None):
-      """Initialises ReplayEnsemble.
-
-      Args:
-         dt: The simulation timestep.
-         temp: The system temperature.
-         fixcom: An optional boolean which decides whether the centre of mass
-            motion will be constrained or not. Defaults to False.
-         intraj: The input trajectory file.
-      """
-
-      super(ReplayEnsemble,self).__init__(dt=dt,temp=temp,fixcom=fixcom, eens=eens, fixatoms=fixatoms)
-      if intraj == None:
-         raise ValueError("Must provide an initialized InitFile object to read trajectory from")
-      self.intraj = intraj
-      if intraj.mode == "manual":
-         raise ValueError("Replay can only read from PDB or XYZ files -- or a single frame from a CHK file")
-      self.rfile = open(self.intraj.value,"r")
-      self.rstep = 0
-
-   def step(self, step=None):
-      """Does one simulation time step."""
-
-      self.ptime = self.ttime = 0
-      self.qtime = -time.time()
-
-      while True:
-       self.rstep += 1
-       try:
-         if (self.intraj.mode == "chk" or self.intraj.mode == "checkpoint"):
-            # reads configuration from a checkpoint file
-            xmlchk = xml_parse_file(self.rfile) # Parses the file.
-
-            from ipi.inputs.simulation import InputSimulation
-            simchk = InputSimulation()
-            simchk.parse(xmlchk.fields[0][1])
-            mycell = simchk.cell.fetch()
-            mybeads = simchk.beads.fetch()
-            self.cell.h[:] = mycell.h
-            self.beads.q[:] = mybeads.q
-            softexit.trigger(" # Read single checkpoint")
-         else:
-            # TODO: exit with a proper exit message when the backend does not
-            # support self.intraj.mode
-            for b in self.beads:
-               ret = read_file(self.intraj.mode, self.rfile)
-               myatoms = ret["atoms"]
-               mycell = ret["cell"]
-               myatoms.q *= unit_to_internal("length",self.intraj.units,1.0)
-               mycell.h  *= unit_to_internal("length",self.intraj.units,1.0)
-               b.q[:] = myatoms.q
-            self.cell.h[:] = mycell.h
-       except EOFError:
-         softexit.trigger(" # Finished reading re-run trajectory")
-       if (step==None or self.rstep>step): break
-      self.qtime += time.time()
-=======
 
 __all__ = ['Ensemble']
 
@@ -927,5 +105,4 @@
         for e in self._elist:
             eham += e.get()
 
-        return eham + self.eens
->>>>>>> 49c17ff4
+        return eham + self.eens