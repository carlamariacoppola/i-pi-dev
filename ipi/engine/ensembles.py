--- conflicted
+++ resolved
@@ -332,14 +332,9 @@
             generation.
       """
 
-<<<<<<< HEAD
       super(NVTEnsemble,self).bind(beads, nm, cell, bforce, bbias, prng)
-      fixdof = None
-=======
-      super(NVTEnsemble,self).bind(beads, nm, cell, bforce, prng)
       
       fixdof = len(self.fixatoms)*3*self.beads.nbeads
->>>>>>> f0a7d9cd
       if self.fixcom:
          fixdof += 3
       
@@ -434,12 +429,8 @@
          self.pext = pext
       else: self.pext = 0.0
 
-<<<<<<< HEAD
 
    def bind(self, beads, nm, cell, bforce, bbias, prng):
-=======
-   def bind(self, beads, nm, cell, bforce, prng):
->>>>>>> f0a7d9cd
       """Binds beads, cell, bforce and prng to the ensemble.
 
       This takes a beads object, a cell object, a forcefield object and a
@@ -566,7 +557,7 @@
       else: self.stressext = 0.0
 
 
-   def bind(self, beads, nm, cell, bforce, prng):
+   def bind(self, beads, nm, cell, bforce, bbias, prng):
       """Binds beads, cell, bforce and prng to the ensemble.
 
          This takes a beads object, a cell object, a forcefield object and a
@@ -592,8 +583,8 @@
       if self.fixcom:
          fixdof = 3
 
-      super(NSTEnsemble,self).bind(beads, nm, cell, bforce, prng)
-      self.barostat.bind(beads, nm, cell, bforce, prng=prng, fixdof=fixdof)
+      super(NSTEnsemble,self).bind(beads, nm, cell, bforce, bbias, prng)
+      self.barostat.bind(beads, nm, cell, bforce, bbias, prng=prng, fixdof=fixdof)
 
 
       deppipe(self,"ntemp", self.barostat, "temp")
