"""TODO

"""

# This file is part of i-PI.
# i-PI Copyright (C) 2014-2015 i-PI developers
# See the "licenses" directory for full license information.


from .motion import Motion
from .dynamics import Dynamics
from .replay import Replay
<<<<<<< HEAD
from .geop import GeopMotion
from .neb import NEBMover
=======
from .geop import GeopMover
from .neb import NEBMover
from .phonons import DynMatrixMover
>>>>>>> caddb68b
<|MERGE_RESOLUTION|>--- conflicted
+++ resolved
@@ -10,11 +10,6 @@
 from .motion import Motion
 from .dynamics import Dynamics
 from .replay import Replay
-<<<<<<< HEAD
 from .geop import GeopMotion
 from .neb import NEBMover
-=======
-from .geop import GeopMover
-from .neb import NEBMover
-from .phonons import DynMatrixMover
->>>>>>> caddb68b
+from .phonons import DynMatrixMover