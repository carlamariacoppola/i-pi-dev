"""Contains the classes that deal with the different dynamics required in
different types of ensembles.

Holds the algorithms required for normal mode propagators, and the objects to
do the constant temperature and pressure algorithms. Also calculates the
appropriate conserved energy quantity for the ensemble of choice.
"""

# This file is part of i-PI.
# i-PI Copyright (C) 2014-2015 i-PI developers
# See the "licenses" directory for full license information.


import time

import numpy as np

from ipi.engine.motion import Motion
from ipi.utils.depend import depstrip, depend_value, dget, dset, dobject, deppipe
from ipi.engine.thermostats import Thermostat
from ipi.engine.barostats import Barostat


#__all__ = ['Dynamics', 'NVEIntegrator', 'NVTIntegrator', 'NPTIntegrator', 'NSTIntegrator', 'SCIntegrator`']

class Dynamics(Motion):
    """self (path integral) molecular dynamics class.

    Gives the standard methods and attributes needed in all the
    dynamics classes.

    Attributes:
        beads: A beads object giving the atoms positions.
        cell: A cell object giving the system box.
        forces: A forces object giving the virial and the forces acting on
            each bead.
        prng: A random number generator object.
        nm: An object which does the normal modes transformation.

    Depend objects:
        econs: The conserved energy quantity appropriate to the given
            ensemble. Depends on the various energy terms which make it up,
            which are different depending on the ensemble.he
        temp: The system temperature.
        dt: The timestep for the algorithms.
        ntemp: The simulation temperature. Will be nbeads times higher than
            the system temperature as PIMD calculations are done at this
            effective classical temperature.
    """

    def __init__(self, timestep, mode="nve", thermostat=None, barostat=None, fixcom=False, fixatoms=None, nmts=None):
        """Initialises a "dynamics" motion object.

        Args:
            dt: The timestep of the simulation algorithms.
            fixcom: An optional boolean which decides whether the centre of mass
                motion will be constrained or not. Defaults to False.
        """

        super(Dynamics, self).__init__(fixcom=fixcom, fixatoms=fixatoms)

        dset(self, "dt", depend_value(name='dt', value=timestep))
        if thermostat is None:
            self.thermostat = Thermostat()
        else:
            self.thermostat = thermostat

        if barostat is None:
            self.barostat = Barostat()
        else:
            self.barostat = barostat

        if nmts is None:
           self.nmts = np.asarray([1],int)      
        else:
           self.nmts=np.asarray(nmts)

        self.enstype = mode
        if self.enstype == "nve":
            self.integrator = NVEIntegrator()
        elif self.enstype == "nvt":
            self.integrator = NVTIntegrator()
        elif self.enstype == "npt":
            self.integrator = NPTIntegrator()
        elif self.enstype == "nst":
            self.integrator = NSTIntegrator()
        elif self.enstype == "mts":
            self.integrator = MTSIntegrator()
        elif self.enstype == "sc":
            self.integrator = SCIntegrator()
        
        else:
            self.integrator = DummyIntegrator()

        self.fixcom = fixcom
        if fixatoms is None:
            self.fixatoms = np.zeros(0, int)
        else:
            self.fixatoms = fixatoms

    def bind(self, ens, beads, nm, cell, bforce, prng):
        """Binds ensemble beads, cell, bforce, and prng to the dynamics.

        This takes a beads object, a cell object, a forcefield object and a
        random number generator object and makes them members of the ensemble.
        It also then creates the objects that will hold the data needed in the
        ensemble algorithms and the dependency network. Note that the conserved
        quantity is defined in the init, but as each ensemble has a different
        conserved quantity the dependencies are defined in bind.

        Args:
            beads: The beads object from whcih the bead positions are taken.
            nm: A normal modes object used to do the normal modes transformation.
            cell: The cell object from which the system box is taken.
            bforce: The forcefield object from which the force and virial are
                taken.
            prng: The random number generator object which controls random number
                generation.
        """

        super(Dynamics, self).bind(ens, beads, nm, cell, bforce, prng)

        # Binds integrators
        self.integrator.bind(self)

        # n times the temperature (for path integral partition function)
        dset(self, "ntemp", depend_value(name='ntemp', func=self.get_ntemp,
             dependencies=[dget(self.ensemble, "temp")]))
        self.integrator.pconstraints()

        fixdof = len(self.fixatoms) * 3 * self.beads.nbeads
        if self.fixcom:
            fixdof += 3

        # first makes sure that the thermostat has the correct temperature, then proceed with binding it.
        deppipe(self, "ntemp", self.thermostat, "temp")
        deppipe(self, "dt", self.thermostat, "dt")
  
        # the free ring polymer propagator is called in the inner loop, so propagation time should be redefined accordingly. 
        self.inmts = 1
        for mk in self.nmts: self.inmts*=mk
        dset(self,"deltat", depend_value(name="deltat", func=(lambda : self.dt/self.inmts) , dependencies=[dget(self,"dt")]) )
        deppipe(self,"deltat", self.nm, "dt")

        # depending on the kind, the thermostat might work in the normal mode or the bead representation.
        self.thermostat.bind(beads=self.beads, nm=self.nm, prng=prng, fixdof=fixdof)

        deppipe(self, "ntemp", self.barostat, "temp")
        deppipe(self, "dt", self.barostat, "dt")
        deppipe(self.ensemble, "pext", self.barostat, "pext")
        deppipe(self.ensemble, "stressext", self.barostat, "stressext")

        self.barostat.bind(beads, nm, cell, bforce, prng=prng, fixdof=fixdof)

        self.ensemble.add_econs(dget(self.thermostat, "ethermo"))
        self.ensemble.add_econs(dget(self.barostat, "ebaro"))


        #!TODO THOROUGH CLEAN-UP AND CHECK
        #if self.enstype in ["nvt", "npt", "nst"]:
        if self.enstype == "nvt" or self.enstype == "npt" or self.enstype == "nst":
            if self.ensemble.temp < 0:
                raise ValueError("Negative or unspecified temperature for a constant-T integrator")
            if self.enstype == "npt":
                if type(self.barostat) is Barostat:
                    raise ValueError("The barostat and its mode have to be specified for constant-p integrators")
                if self.ensemble.pext < 0:
                    raise ValueError("Negative or unspecified pressure for a constant-p integrator")
            elif self.enstype == "nst":
                print "STRESS:", np.trace(self.ensemble.stressext)
                if np.trace(self.ensemble.stressext) < 0:
                    raise ValueError("Negative or unspecified stress for a constant-s integrator")

    def get_ntemp(self):
        """Returns the PI simulation temperature (P times the physical T)."""

        return self.ensemble.temp * self.beads.nbeads

    def step(self, step=None):
        self.integrator.step(step)


class DummyIntegrator(dobject):
    """ No-op integrator for (PI)MD """

    def __init__(self):

        pass

    def bind(self, motion):
        """ Reference all the variables for simpler access."""

        self.beads = motion.beads
        self.bias = motion.bias
        self.ensemble = motion.ensemble
        self.forces = motion.forces
        self.prng = motion.prng
        self.nm = motion.nm
        self.thermostat = motion.thermostat
        self.barostat = motion.barostat
        self.fixcom = motion.fixcom
        self.fixatoms = motion.fixatoms
        dset(self, "dt", dget(motion, "dt"))
        if motion.enstype == "mts": self.nmts=motion.nmts
        #mts on sc force in suzuki-chin
        if motion.enstype == "sc":
            if(motion.nmts.size > 1):
                raise ValueError("MTS for SC is not implemented yet....")
            else:
                # coefficients to get the (baseline) trotter to sc conversion
                self.coeffsc = np.ones((self.beads.nbeads,3*self.beads.natoms), float)
                self.coeffsc[::2] /= -3.
                self.coeffsc[1::2] /= 3.
<<<<<<< HEAD
                self.nmts=motion.nmts[-1]        
=======
                self.nmts=motion.nmts[-1]
                self.ensemble.add_econs(dget(self.forces, "potsc"))
        # coefficients to get the (baseline) trotter to sc conversion
        self.coeffsc = np.ones((self.beads.nbeads,3*self.beads.natoms), float)
        self.coeffsc[::2] /= -3.
        self.coeffsc[1::2] /= 3.
>>>>>>> 4d496d32


    def pstep(self):
        """Dummy momenta propagator which does nothing."""

        pass

    def qcstep(self):
        """Dummy centroid position propagator which does nothing."""

        pass

    def step(self, step=None):
        """Dummy simulation time step which does nothing."""
        pass

    def pconstraints(self):
        pass


class NVEIntegrator(DummyIntegrator):
    """ Integrator object for constant energy simulations.

    Has the relevant conserved quantity and normal mode propagator for the
    constant energy ensemble. Note that a temperature of some kind must be
    defined so that the spring potential can be calculated.

    Attributes:
        ptime: The time taken in updating the velocities.
        qtime: The time taken in updating the positions.
        ttime: The time taken in applying the thermostat steps.

    Depend objects:
        econs: Conserved energy quantity. Depends on the bead kinetic and
            potential energy, and the spring potential energy.
    """

    def pconstraints(self):
        """This removes the centre of mass contribution to the kinetic energy.

        Calculates the centre of mass momenta, then removes the mass weighted
        contribution from each atom. If the ensemble defines a thermostat, then
        the contribution to the conserved quantity due to this subtraction is
        added to the thermostat heat energy, as it is assumed that the centre of
        mass motion is due to the thermostat.

        If there is a choice of thermostats, the thermostat
        connected to the centroid is chosen.
        """

        if (self.fixcom):
            pcom = np.zeros(3, float)

            na3 = self.beads.natoms * 3
            nb = self.beads.nbeads
            p = depstrip(self.beads.p)
            m = depstrip(self.beads.m3)[:,0:na3:3]
            M = self.beads[0].M

            for i in range(3):
                pcom[i] = p[:,i:na3:3].sum()

            self.ensemble.eens += np.dot(pcom, pcom) / (2.0*M*nb)

            # subtracts COM velocity
            pcom *= 1.0 / (nb*M)
            for i in range(3):
                self.beads.p[:,i:na3:3] -= m*pcom[i]

        if len(self.fixatoms) > 0:
            for bp in self.beads.p:
                m = depstrip(self.beads.m)
                self.ensemble.eens += 0.5*np.dot(bp[self.fixatoms*3], bp[self.fixatoms*3]/m[self.fixatoms])
                self.ensemble.eens += 0.5*np.dot(bp[self.fixatoms*3+1], bp[self.fixatoms*3+1]/m[self.fixatoms])
                self.ensemble.eens += 0.5*np.dot(bp[self.fixatoms*3+2], bp[self.fixatoms*3+2]/m[self.fixatoms])
                bp[self.fixatoms*3] = 0.0
                bp[self.fixatoms*3+1] = 0.0
                bp[self.fixatoms*3+2] = 0.0

    def pstep(self):
        """Velocity Verlet momenta propagator."""

        self.beads.p += depstrip(self.forces.f)*(self.dt*0.5)
        # also adds the bias force
        self.beads.p += depstrip(self.bias.f)*(self.dt*0.5)

    def qcstep(self):
        """Velocity Verlet centroid position propagator."""

        self.nm.qnm[0,:] += depstrip(self.nm.pnm)[0,:] / depstrip(self.beads.m3)[0] * self.dt

    def step(self, step=None):
        """Does one simulation time step."""

        self.ptime = -time.time()
        self.pstep()
        self.pconstraints()
        self.ptime += time.time()

        self.qtime = -time.time()
        self.qcstep()

        self.nm.free_qstep()
        self.qtime += time.time()

        self.ptime -= time.time()
        self.pstep()
        self.pconstraints()
        self.ptime += time.time()


class NVTIntegrator(NVEIntegrator):
    """Integrator object for constant temperature simulations.

    Has the relevant conserved quantity and normal mode propagator for the
    constant temperature ensemble. Contains a thermostat object containing the
    algorithms to keep the temperature constant.

    Attributes:
        thermostat: A thermostat object to keep the temperature constant.
    """

    def step(self, step=None):
        """Does one simulation time step."""

        self.ttime = -time.time()
        self.thermostat.step()
        self.pconstraints()
        self.ttime += time.time()

        self.ptime = -time.time()
        self.pstep()
        self.pconstraints()
        self.ptime += time.time()

        self.qtime = -time.time()
        self.qcstep()
        self.nm.free_qstep()
        self.qtime += time.time()

        self.ptime -= time.time()
        self.pstep()
        self.pconstraints()
        self.ptime += time.time()

        self.ttime -= time.time()
        self.thermostat.step()
        self.pconstraints()
        self.ttime += time.time()


class NPTIntegrator(NVTIntegrator):
    """Integrator object for constant pressure simulations.

    Has the relevant conserved quantity and normal mode propagator for the
    constant pressure ensemble. Contains a thermostat object containing the
    algorithms to keep the temperature constant, and a barostat to keep the
    pressure constant.
    """

    def step(self, step=None):
        """NPT time step.

        Note that the barostat only propagates the centroid coordinates. If this
        approximation is made a centroid virial pressure and stress estimator can
        be defined, so this gives the best statistical convergence. This is
        allowed as the normal mode propagation is approximately unaffected
        by volume fluctuations as long as the system box is much larger than
        the radius of gyration of the ring polymers.
        """

        self.ttime = -time.time()
        self.thermostat.step()
        self.barostat.thermostat.step()
        self.pconstraints()
        self.ttime += time.time()

        self.ptime = -time.time()
        self.barostat.pstep()
        self.pconstraints()
        self.ptime += time.time()

        self.qtime = -time.time()
        self.barostat.qcstep()
        self.nm.free_qstep()
        self.qtime += time.time()

        self.ptime -= time.time()
        self.barostat.pstep()
        self.pconstraints()
        self.ptime += time.time()

        self.ttime -= time.time()
        self.barostat.thermostat.step()
        self.thermostat.step()
        self.pconstraints()
        self.ttime += time.time()


class NSTIntegrator(NVTIntegrator):
    """Ensemble object for constant pressure simulations.

    Has the relevant conserved quantity and normal mode propagator for the
    constant pressure ensemble. Contains a thermostat object containing the
    algorithms to keep the temperature constant, and a barostat to keep the
    pressure constant.

    Attributes:
    barostat: A barostat object to keep the pressure constant.

    Depend objects:
    econs: Conserved energy quantity. Depends on the bead and cell kinetic
    and potential energy, the spring potential energy, the heat
    transferred to the beads and cell thermostat, the temperature and
    the cell volume.
    pext: External pressure.
    """

    def step(self, step=None):
        """NST time step (dummy for now).

        Note that the barostat only propagates the centroid coordinates. If this
        approximation is made a centroid virial pressure and stress estimator can
        be defined, so this gives the best statistical convergence. This is
        allowed as the normal mode propagation is approximately unaffected
        by volume fluctuations as long as the system box is much larger than
        the radius of gyration of the ring polymers.
        """

        self.ttime = -time.time()
        self.thermostat.step()
        self.barostat.thermostat.step()
        self.pconstraints()
        self.ttime += time.time()

        self.ptime = -time.time()
        self.barostat.pstep()
        self.pconstraints()
        self.ptime += time.time()

        self.qtime = -time.time()
        self.barostat.qcstep()
        self.nm.free_qstep()
        self.qtime += time.time()

        self.ptime -= time.time()
        self.barostat.pstep()
        self.pconstraints()
        self.ptime += time.time()

        self.ttime -= time.time()
        self.barostat.thermostat.step()
        self.thermostat.step()
        self.pconstraints()
        self.ttime += time.time()

class SCIntegrator(NVEIntegrator):
   """Integrator object for constant temperature simulations.

   Has the relevant conserved quantity and normal mode propagator for the
   constant temperature ensemble. Contains a thermostat object containing the
   algorithms to keep the temperature constant.

   Attributes:
      thermostat: A thermostat object to keep the temperature constant.

   Depend objects:
      econs: Conserved energy quantity. Depends on the bead kinetic and
         potential energy, the spring potential energy and the heat
         transferred to the thermostat.
   """

   def bind(self, mover):
      """Binds ensemble beads, cell, bforce, bbias and prng to the dynamics.

      This takes a beads object, a cell object, a forcefield object and a
      random number generator object and makes them members of the ensemble.
      It also then creates the objects that will hold the data needed in the
      ensemble algorithms and the dependency network. Note that the conserved
      quantity is defined in the init, but as each ensemble has a different
      conserved quantity the dependencies are defined in bind.

      Args:
         beads: The beads object from whcih the bead positions are taken.
         nm: A normal modes object used to do the normal modes transformation.
         cell: The cell object from which the system box is taken.
         bforce: The forcefield object from which the force and virial are
            taken.
         prng: The random number generator object which controls random number
            generation.
      """
      
      super(SCIntegrator,self).bind(mover)
      self.ensemble.add_econs(dget(self.forces, "potsc"))

   def pstep(self):                                                                     
      """Velocity Verlet momenta propagator."""
                                              
      # also include the baseline Tr2SC correction (the 2/3 & 4/3 V bit)
      self.beads.p += depstrip(self.forces.f + self.coeffsc*self.forces.f)*self.dt*0.5/self.nmts
      # also adds the bias force (TODO!!!)
      # self.beads.p += depstrip(self.bias.f)*(self.dt*0.5)
                                                                                        
   def pscstep(self):                                                                     
      """Velocity Verlet Suzuki-Chin momenta propagator."""

      # also adds the force assiciated with SuzukiChin correction (only the |f^2| term, so we remove the Tr2SC correction)
      self.beads.p += depstrip(self.forces.fsc - self.coeffsc*self.forces.f)*self.dt*0.5

   def qcstep(self):
      """Velocity Verlet centroid position propagator."""
                                                                                        
      self.nm.qnm[0,:] += depstrip(self.nm.pnm)[0,:]/depstrip(self.beads.m3)[0]*self.dt/self.nmts

   def step(self, step=None):
      """Does one simulation time step."""

      self.ttime = -time.time()
      self.thermostat.step()
      self.pconstraints()
      self.ttime += time.time()

      self.pscstep()

      for i in range(self.nmts):
          self.ptime = -time.time()
          self.pstep()
          self.pconstraints()
          self.ptime += time.time()
 
          self.qtime = -time.time()
          self.qcstep()
          self.nm.free_qstep()
          self.qtime += time.time()
 
          self.ptime -= time.time()
          self.pstep()
          self.ptime += time.time()

      self.pscstep()
      self.pconstraints()

      self.ttime -= time.time()
      self.thermostat.step()
      self.pconstraints()
      self.ttime += time.time()

#   def get_econs(self):
#      """Calculates the conserved energy quantity for constant temperature
#      ensemble. Also add the S-C term. 
#      """
#      return NVEIntegrator.get_econs(self) + self.thermostat.ethermo + self.forces.potsc

class MTSIntegrator(NVEIntegrator):
    """Integrator object for constant temperature simulations.
 
    Has the relevant conserved quantity and normal mode propagator for the
    constant temperature ensemble. Contains a thermostat object containing the
    algorithms to keep the temperature constant.
    """
 
    def pstep(self, level=0, alpha=1.0):
        """Velocity Verlet monemtum propagator."""
        self.beads.p += self.forces.forces_mts(level)*0.5*(self.dt/alpha)
       
    def qcstep(self, alpha=1.0):
        """Velocity Verlet centroid position propagator."""
        self.nm.qnm[0,:] += depstrip(self.nm.pnm)[0,:]/depstrip(self.beads.m3)[0]*self.dt/alpha
       
    def mtsprop(self, index, alpha):
        """ Recursive MTS step """
        nmtslevels = len(self.nmts)
        mk = self.nmts[index]  # mtslevels starts at level zero, where nmts should be 1 in most cases
        alpha *= mk
        for i in range(mk):  
            # propagate p for dt/2alpha with force at level index      
            self.ptime = -time.time()
            self.pstep(index, alpha)
            self.pconstraints()
            self.ptime += time.time()
 
            if index == nmtslevels-1:
            # call Q propagation for dt/alpha at the inner step
                self.qtime = -time.time()
                self.qcstep(alpha)
                self.nm.free_qstep() # this has been hard-wired to use the appropriate time step with depend magic
                self.qtime += time.time()
            else:
                self.mtsprop(index+1, alpha)
 
            # propagate p for dt/2alpha
            self.ptime = -time.time()
            self.pstep(index, alpha)
            self.pconstraints()
            self.ptime += time.time()
        
    def step(self, step=None):
        """Does one simulation time step."""
 
        # thermostat is applied at the outer loop
        self.ttime = -time.time()
        self.thermostat.step()
        self.pconstraints()
        self.ttime += time.time()
 
        # bias is applied at the outer loop too
        self.beads.p += depstrip(self.bias.f)*(self.dt*0.5)
 
        self.mtsprop(0,1.0)
 
        self.beads.p += depstrip(self.bias.f)*(self.dt*0.5)
 
        self.ttime -= time.time()
        self.thermostat.step()
        self.pconstraints()
        self.ttime += time.time()<|MERGE_RESOLUTION|>--- conflicted
+++ resolved
@@ -154,7 +154,6 @@
 
         self.ensemble.add_econs(dget(self.thermostat, "ethermo"))
         self.ensemble.add_econs(dget(self.barostat, "ebaro"))
-
 
         #!TODO THOROUGH CLEAN-UP AND CHECK
         #if self.enstype in ["nvt", "npt", "nst"]:
@@ -211,17 +210,9 @@
                 self.coeffsc = np.ones((self.beads.nbeads,3*self.beads.natoms), float)
                 self.coeffsc[::2] /= -3.
                 self.coeffsc[1::2] /= 3.
-<<<<<<< HEAD
-                self.nmts=motion.nmts[-1]        
-=======
-                self.nmts=motion.nmts[-1]
-                self.ensemble.add_econs(dget(self.forces, "potsc"))
-        # coefficients to get the (baseline) trotter to sc conversion
-        self.coeffsc = np.ones((self.beads.nbeads,3*self.beads.natoms), float)
-        self.coeffsc[::2] /= -3.
-        self.coeffsc[1::2] /= 3.
->>>>>>> 4d496d32
-
+                print self.coeffsc[:,0]
+                print self.coeffsc[:,-1]                
+                self.nmts=motion.nmts[-1]                 
 
     def pstep(self):
         """Dummy momenta propagator which does nothing."""
@@ -568,11 +559,6 @@
       self.pconstraints()
       self.ttime += time.time()
 
-#   def get_econs(self):
-#      """Calculates the conserved energy quantity for constant temperature
-#      ensemble. Also add the S-C term. 
-#      """
-#      return NVEIntegrator.get_econs(self) + self.thermostat.ethermo + self.forces.potsc
 
 class MTSIntegrator(NVEIntegrator):
     """Integrator object for constant temperature simulations.
