--- conflicted
+++ resolved
@@ -84,13 +84,11 @@
             self.integrator = NPTIntegrator()
         elif self.enstype == "nst":
             self.integrator = NSTIntegrator()
-<<<<<<< HEAD
+        elif self.enstype == "mts":
+            self.integrator = MTSIntegrator()
         elif self.enstype == "sc":
             self.integrator = SCIntegrator()
-=======
-        elif self.enstype == "mts":
-            self.integrator = MTSIntegrator()
->>>>>>> 71743243
+        
         else:
             self.integrator = DummyIntegrator()
 
@@ -221,6 +219,7 @@
     def pconstraints(self):
         pass
 
+
 class NVEIntegrator(DummyIntegrator):
     """ Integrator object for constant energy simulations.
 
@@ -399,8 +398,9 @@
         self.pconstraints()
         self.ttime += time.time()
 
+
 class NSTIntegrator(NVTIntegrator):
-    """Integrator object for constant pressure simulations.
+    """Ensemble object for constant pressure simulations.
 
     Has the relevant conserved quantity and normal mode propagator for the
     constant pressure ensemble. Contains a thermostat object containing the
@@ -456,7 +456,6 @@
         self.pconstraints()
         self.ttime += time.time()
 
-<<<<<<< HEAD
 class SCIntegrator(NVEIntegrator):
    """Integrator object for constant temperature simulations.
 
@@ -543,7 +542,7 @@
 #      ensemble. Also add the S-C term. 
 #      """
 #      return NVEIntegrator.get_econs(self) + self.thermostat.ethermo + self.forces.potsc
-=======
+
 class MTSIntegrator(NVEIntegrator):
     """Integrator object for constant temperature simulations.
  
@@ -606,5 +605,4 @@
         self.ttime -= time.time()
         self.thermostat.step()
         self.pconstraints()
-        self.ttime += time.time()
->>>>>>> 71743243
+        self.ttime += time.time()