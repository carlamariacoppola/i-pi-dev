--- conflicted
+++ resolved
@@ -91,26 +91,6 @@
 
       dself = self.dd
       
-<<<<<<< HEAD
-      dself.names = depend_array(name="names",value=np.zeros(natoms, np.dtype('|S6')))
-
-      # atom masses, and mass-related arrays
-      dself.m = depend_array(name="m",value=np.zeros(natoms, float))   # this is the prototype mass array (just one independent of bead n)
-      dself.m3 = depend_array(name="m3",value=np.zeros((nbeads,3*natoms), float),    # this is m conveniently replicated to be (nb,3*nat)
-            func=self.mtom3, dependencies=[dself.m]) 
-      dself.sm3 = depend_array(name="sm3",value=np.zeros((nbeads,3*natoms), float),   # this is just the square root of m3
-            func=self.m3tosm3, dependencies=[dself.m3])
-
-      # positions and momenta. bead representation, base storage used everywhere
-      dself.q = depend_array(name="q",value=np.zeros((nbeads,3*natoms), float))
-      dself.p = depend_array(name="p",value=np.zeros((nbeads,3*natoms), float))
-
-      # position and momentum of the centroid
-      dself.qc = depend_array(name="qc",value=np.zeros(3*natoms, float),
-            func=self.get_qc, dependencies=[dself.q] )
-      dself.pc = depend_array(name="pc",value=np.zeros(3*natoms, float),
-            func=self.get_pc, dependencies=[dself.p] )
-=======
       dself.names = depend_array(name="names", value=np.zeros(natoms, np.dtype('|S6')))
 
       # atom masses, and mass-related arrays
@@ -129,7 +109,6 @@
             func=self.get_qc, dependencies=[dself.q])
       dself.pc = depend_array(name="pc", value=np.zeros(3*natoms, float),
             func=self.get_pc, dependencies=[dself.p])
->>>>>>> 64f3ba9f
       
       # path springs potential and force
       dself.vpath = depend_value(name="vpath", func=self.get_vpath,
@@ -138,31 +117,18 @@
             func=self.get_fpath, dependencies=[dself.q])
 
       # create proxies to access the individual beads as Atoms objects
-<<<<<<< HEAD
-      # ACTUALLY THIS IS ONLY USED HERE METHINK, SO PERHAPS WE COULD REMOVE IT TO DECLUTTER THE CODE.
-      self._blist = [Atoms(natoms, _prebind=( self.q[i,:], self.p[i,:], self.m,  self.names )) for i in range(nbeads) ]      
-            
-      # kinetic energies of thhe beads, and total (classical) kinetic stress tensor
-      dself.kins = depend_array(name="kins",value=np.zeros(nbeads, float),
-=======
       # TODO: ACTUALLY THIS IS ONLY USED HERE METHINK, SO PERHAPS WE COULD REMOVE IT TO DECLUTTER THE CODE.
       self._blist = [Atoms(natoms, _prebind=( self.q[i,:], self.p[i,:], self.m,  self.names )) for i in range(nbeads) ]      
             
       # kinetic energies of thhe beads, and total (classical) kinetic stress tensor
       dself.kins = depend_array(name="kins", value=np.zeros(nbeads, float),
->>>>>>> 64f3ba9f
             func=self.kin_gather,
                dependencies=[b.dd.kin for b in self._blist])
       dself.kin = depend_value(name="kin", func=self.get_kin,
             dependencies=[dself.kins])
       dself.kstress = depend_array(name="kstress",value=np.zeros((3,3), float),
             func=self.get_kstress,
-<<<<<<< HEAD
-               dependencies=[b.dd.kstress for b in self._blist])               
-            
-=======
                dependencies=[b.dd.kstress for b in self._blist])
->>>>>>> 64f3ba9f
 
    def copy(self):
       """Creates a new beads object from the original.
