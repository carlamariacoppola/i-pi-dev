"""Contains the classes that deal with the normal mode representation.

Deals with the normal mode transformation, including the complications
introduced by PA-CMD when the bead masses are rescaled. Also deals with
the change in the dynamics introduced by this mass-scaling, and has its
own functions to calculate the kinetic energy, and the exact propagator
in the normal mode representation under the ring polymer Hamiltonian.
"""

# This file is part of i-PI.
# i-PI Copyright (C) 2014-2015 i-PI developers
# See the "licenses" directory for full license information.


import numpy as np

from ipi.utils.depend import *
from ipi.utils import units
from ipi.utils import nmtransform
from ipi.utils.messages import verbosity, warning, info


__all__ = [ "NormalModes" ]


class NormalModes(dobject):
   """Handles the path normal modes.

   Normal-modes transformation, determination of path frequencies,
   dynamical mass matrix change, etc.

   Attributes:
      natoms: The number of atoms.
      nbeads: The number of beads.
      beads: The beads object for which the normal mode transformation should
         be done.
      ensemble: The ensemble object, specifying the temperature to hold the
         system to.
      motion: The motion object that will need normal-mode transformation and propagator
      transform: A nm_trans object that contains the functions that are
         required for the normal mode transformation.

   Depend objects:
      mode: A string specifying how the bead masses are chosen.
      transform_method: A string specifying how to do the normal mode
         transformation.
      nm_freqs: An array that specifies how the normal mode frequencies
         of the ring polymers are to be calculated, and thus how the
         bead masses should be chosen.
      qnm: The bead positions in the normal mode representation. Depends on
         beads.q.
      pnm: The bead momenta in the normal mode representation. Depends on
         beads.p.
      omegan: The effective vibrational frequency for the interaction
         between the replicas. Depends on the simulation temperature.
      omegan2: omegan**2.
      omegak: The normal mode frequencies for the free ring polymer.
         Depends on omegan.
      prop_pq: An array holding the exact normal mode propagator for the
         free ring polymer, using mass scaled coordinates.
         See J. Chem. Phys. 133, 124101 (2010). Depends on the bead masses
         and the timestep.
      nm_factor: An array of dynamical mass factors associated with each of
         the normal modes. Depends on nm_freqs and mode.
      dynm3: An array that gives the dynamical masses of individual atoms in the
         normal modes representation. Depends on nm_factor and beads.m3.
      dynomegak: The scaled vibrational frequencies. Depends on nm_factor and
         omegak.
      kins: A list of the kinetic energy for each normal mode, as
         calculated in the normal mode representation, using the
         dynamical mass factors. Depends on beads.sm3, beads.p and nm_factor.
      kin: The total kinetic energy, as calculated in the normal mode
         representation, using the dynamical mass factors.
      kstress: The kinetic stress tensor, as calculated in the normal mode
         representation, using the dynamical mass factors. Depends on
         beads.sm3, beads.p and nm_factor.
   """

   def __init__(self, mode="rpmd", transform_method="fft", freqs=None, dt=1.0):
      """Initializes NormalModes.

      Sets the options for the normal mode transform.

      Args:
         mode: A string specifying how to calculate the bead masses.
         transform_method: A string specifying how to do the normal mode
            transformation.
         freqs: A list of data used to calculate the dynamical mass factors.
      """

      if freqs is None:
         freqs = []
      dset(self,"dt", depend_value(name='dt', value=dt))
      dset(self,"mode",   depend_value(name='mode', value=mode))
      dset(self,"transform_method",
         depend_value(name='transform_method', value=transform_method))
      dset(self,"nm_freqs",
         depend_array(name="nm_freqs",value=np.asarray(freqs, float) ) )

   def bind(self, ensemble, motion, beads=None, forces=None):
      """ Initializes the normal modes object and binds to beads and ensemble.

      Do all the work down here as we need a full-formed necklace and ensemble
      to know how this should be done.

      Args:
         beads: A beads object to be bound.
         ensemble: An ensemble object to be bound.
      """

<<<<<<< HEAD
      if beads is None: beads = motion.beads
      if forces is None: forces = motion.forces
      
=======
      self.ensemble = ensemble
      self.motion = motion      
      if beads is None: 
        self.beads = motion.beads
      else:
        self.beads = beads
      self.forces = forces
>>>>>>> 71743243
      self.nbeads = beads.nbeads
      self.natoms = beads.natoms

      # stores a reference to the bound beads and ensemble objects
<<<<<<< HEAD
      self.beads = beads
      self.forces = forces
      self.ensemble = ensemble
      self.motion = motion      
=======
>>>>>>> 71743243

      # sets up what's necessary to perform nm transformation.
      if self.transform_method == "fft":
         self.transform = nmtransform.nm_fft(nbeads=self.nbeads, natoms=self.natoms)
      elif self.transform_method == "matrix":
         self.transform = nmtransform.nm_trans(nbeads=self.nbeads)

      # creates arrays to store normal modes representation of the path.
      # must do a lot of piping to create "ex post" a synchronization between the beads and the nm
      sync_q = synchronizer()
      sync_p = synchronizer()
      dset(self,"qnm",
         depend_array(name="qnm",
            value=np.zeros((self.nbeads,3*self.natoms), float),
               func={"q": (lambda : self.transform.b2nm(depstrip(self.beads.q)) ) },
                  synchro=sync_q ) )
      dset(self,"pnm",
         depend_array(name="pnm",
            value=np.zeros((self.nbeads,3*self.natoms), float),
               func={"p": (lambda : self.transform.b2nm(depstrip(self.beads.p)) ) },
                  synchro=sync_p ) )

      # must overwrite the functions
      dget(self.beads, "q")._func = { "qnm": (lambda : self.transform.nm2b(depstrip(self.qnm)) )  }
      dget(self.beads, "p")._func = { "pnm": (lambda : self.transform.nm2b(depstrip(self.pnm)) )  }
      dget(self.beads, "q").add_synchro(sync_q)
      dget(self.beads, "p").add_synchro(sync_p)

      # also within the "atomic" interface to beads
      for b in range(self.nbeads):
         dget(self.beads._blist[b],"q")._func = { "qnm": (lambda : self.transform.nm2b(depstrip(self.qnm)) )  }
         dget(self.beads._blist[b],"p")._func = { "pnm": (lambda : self.transform.nm2b(depstrip(self.pnm)) )  }
         dget(self.beads._blist[b],"q").add_synchro(sync_q)
         dget(self.beads._blist[b],"p").add_synchro(sync_p)


      # finally, we mark the beads as those containing the set positions
      dget(self.beads, "q").update_man()
      dget(self.beads, "p").update_man()
      
      # forces can be converted in nm representation, but here it makes no sense to set up a sync mechanism, 
      # as they always get computed in the bead rep
      if not self.forces is None: dset(self,"fnm", depend_array(name="fnm",
         value=np.zeros((self.nbeads,3*self.natoms), float),func=(lambda : self.transform.b2nm(depstrip(self.forces.f)) ),    
            dependencies=[dget(self.forces,"f")] ) )
      else: # have a fall-back plan when we don't want to initialize a force mechanism, e.g. for ring-polymer initialization         
         dset(self,"fnm", depend_array(name="fnm",
         value=np.zeros((self.nbeads,3*self.natoms), float),
         func=(lambda: depraise(ValueError("Cannot access NM forces when initializing the NM object without providing a force reference!") ) ),    
            dependencies=[] ) )
         
      # create path-frequencies related properties
      dset(self,"omegan",
         depend_value(name='omegan', func=self.get_omegan,
            dependencies=[dget(self.ensemble,"temp")]) )
      dset(self,"omegan2", depend_value(name='omegan2',func=self.get_omegan2,
            dependencies=[dget(self,"omegan")]) )
      dset(self,"omegak", depend_array(name='omegak',
         value=np.zeros(self.beads.nbeads,float),
            func=self.get_omegak, dependencies=[dget(self,"omegan")]) )

      # sets up "dynamical" masses -- mass-scalings to give the correct RPMD/CMD dynamics
      dset(self,"nm_factor", depend_array(name="nmm",
         value=np.zeros(self.nbeads, float), func=self.get_nmm,
            dependencies=[dget(self,"nm_freqs"), dget(self,"mode") ]) )
      dset(self,"dynm3", depend_array(name="dm3",
         value=np.zeros((self.nbeads,3*self.natoms), float),func=self.get_dynm3,
            dependencies=[dget(self,"nm_factor"), dget(self.beads, "m3")] ) )
      dset(self,"dynomegak", depend_array(name="dynomegak",
         value=np.zeros(self.nbeads, float), func=self.get_dynwk,
            dependencies=[dget(self,"nm_factor"), dget(self,"omegak") ]) )

      dset(self, "dt", depend_value(name="dt", value = 1.0) )
      deppipe(self.motion, "dt", self, "dt")
      dset(self,"prop_pq",
         depend_array(name='prop_pq',value=np.zeros((self.beads.nbeads,2,2)),
            func=self.get_prop_pq,
               dependencies=[dget(self,"omegak"), dget(self,"nm_factor"), dget(self,"dt")]) )

      # if the mass matrix is not the RPMD one, the MD kinetic energy can't be
      # obtained in the bead representation because the masses are all mixed up
      dset(self,"kins",
         depend_array(name="kins",value=np.zeros(self.nbeads, float),
            func=self.get_kins,
               dependencies=[dget(self,"pnm"), dget(self.beads,"sm3"), dget(self, "nm_factor") ] ))
      dset(self,"kin",
         depend_value(name="kin", func=self.get_kin,
            dependencies=[dget(self,"kins")] ))
      dset(self,"kstress",
         depend_array(name="kstress",value=np.zeros((3,3), float),
            func=self.get_kstress,
               dependencies=[dget(self,"pnm"), dget(self.beads,"sm3"), dget(self, "nm_factor") ] ))

      # spring energy, calculated in normal modes
      dset(self, "vspring",
         depend_value(name="vspring",
            value=0.0,
            func=self.get_vspring,
            dependencies=[dget(self, "qnm"), dget(self, "omegak"), dget(self.beads, "m3")]))

      # spring forces on normal modes
      dset(self, "fspringnm",
         depend_array(name="fspringnm",
            value=np.zeros((self.nbeads, 3*self.natoms), float),
            func=self.get_fspringnm,
            dependencies=[dget(self, "qnm"), dget(self, "omegak"), dget(self.beads, "m3")]))

      # spring forces on beads, transformed from normal modes
      dset(self,"fspring",
         depend_array(name="fs",
            value=np.zeros((self.nbeads,3*self.natoms), float),
            func=(lambda: self.transform.nm2b(depstrip(self.fspringnm))),
            dependencies = [dget(self, "fspringnm")]))


   def get_fspringnm(self):
      """Returns the spring force calculated in NM representation."""

      return - self.beads.m3 * self.omegak[:,np.newaxis]**2 * self.qnm

   def get_vspring(self):
      """Returns the spring energy calculated in NM representation."""

      return 0.5 * (self.beads.m3 * self.omegak[:,np.newaxis]**2 * self.qnm**2).sum()

   def get_omegan(self):
      """Returns the effective vibrational frequency for the interaction
      between replicas.
      """

      return self.ensemble.temp*self.nbeads*units.Constants.kb/units.Constants.hbar

   def get_omegan2(self):
      """Returns omegan**2."""

      return self.omegan**2

   def get_omegak(self):
      """Gets the normal mode frequencies.

      Returns:
         A list of the normal mode frequencies for the free ring polymer.
         The first element is the centroid frequency (0.0).
      """

      return 2*self.omegan*np.array([np.sin(k*np.pi/self.nbeads) for k in range(self.nbeads)])

   def get_dynwk(self):
      """Gets the dynamical normal mode frequencies.

      Returns:
         A list of the scaled normal mode frequencies for the free ring polymer.
         The first element is the centroid frequency (0.0).
      """

      return self.omegak/np.sqrt(self.nm_factor)

   def get_prop_pq(self):
      """Gets the normal mode propagator matrix.

      Note the special treatment for the centroid normal mode, which is
      propagated using the standard velocity Verlet algorithm as required.
      Note that both the normal mode positions and momenta are propagated
      using this matrix.

      Returns:
         An array of the form (nbeads, 2, 2). Each 2*2 array prop_pq[i,:,:]
         gives the exact propagator for the i-th normal mode of the
         ring polymer.
      """

      dt = self.dt
      pqk = np.zeros((self.nbeads,2,2), float)
      pqk[0] = np.array([[1,0], [dt,1]])

      # Note that the propagator uses mass-scaled momenta.
      for b in range(1, self.nbeads):
         sk = np.sqrt(self.nm_factor[b])

         dtomegak = self.omegak[b]*dt/sk
         c = np.cos(dtomegak)
         s = np.sin(dtomegak)
         pqk[b,0,0] = c
         pqk[b,1,1] = c
         pqk[b,0,1] = -s*self.omegak[b]*sk
         pqk[b,1,0] = s/(self.omegak[b]*sk)

      return pqk

   def get_nmm(self):
      """Returns dynamical mass factors, i.e. the scaling of normal mode
      masses that determine the path dynamics (but not statics)."""

      # also checks that the frequencies and the mode given in init are
      # consistent with the beads and ensemble

      dmf = np.ones(self.nbeads, float)
      if self.mode == "rpmd":
         if len(self.nm_freqs) > 0:
            warning("nm.frequencies will be ignored for RPMD mode.", verbosity.low)
      elif self.mode == "manual":
         if len(self.nm_freqs) != self.nbeads-1:
            raise ValueError("Manual path mode requires (nbeads-1) frequencies, one for each internal mode of the path.")
         for b in range(1, self.nbeads):
            sk = self.omegak[b]/self.nm_freqs[b-1]
            dmf[b] = sk**2
      elif self.mode == "pa-cmd":
         if len(self.nm_freqs) > 1:
            warning("Only the first element in nm.frequencies will be considered for PA-CMD mode.", verbosity.low)
         if len(self.nm_freqs) == 0:
            raise ValueError("PA-CMD mode requires the target frequency of all the internal modes.")
         for b in range(1, self.nbeads):
            sk = self.omegak[b]/self.nm_freqs[0]
            info(" ".join(["NM FACTOR", str(b), str(sk), str(self.omegak[b]), str(self.nm_freqs[0])]), verbosity.medium)
            dmf[b] = sk**2
      elif self.mode == "wmax-cmd":
         if len(self.nm_freqs) > 2:
            warning("Only the first two element in nm.frequencies will be considered for WMAX-CMD mode.", verbosity.low)
         if len(self.nm_freqs) < 2:
            raise ValueError("WMAX-CMD mode requires [wmax, wtarget]. The normal modes will be scaled such that the first internal mode is at frequency wtarget and all the normal modes coincide at frequency wmax.")
         wmax = self.nm_freqs[0]
         wt = self.nm_freqs[1]
         for b in range(1, self.nbeads):
            sk = 1.0/np.sqrt((wt)**2*(1+(wmax/self.omegak[1])**2)/(wmax**2+(self.omegak[b])**2))
            dmf[b] = sk**2

      return dmf

   def get_dynm3(self):
      """Returns an array with the dynamical masses of individual atoms in the normal modes representation."""

      dm3 = np.zeros(self.beads.m3.shape,float)
      for b in range(self.nbeads):
         dm3[b] = self.beads.m3[b]*self.nm_factor[b]

      return dm3

   def free_qstep(self):
      """Exact normal mode propagator for the free ring polymer.

      Note that the propagator works in mass scaled coordinates, so that the
      propagator matrix can be determined independently from the particular
      atom masses, and so the same propagator will work for all the atoms in
      the system. All the ring polymers are propagated at the same time by a
      matrix multiplication.

      Also note that the centroid coordinate is propagated in qcstep, so is
      not altered here.
      """

      if self.nbeads == 1:
         pass
      else:
         pq = np.zeros((2,self.natoms*3),float)
         sm = depstrip(self.beads.sm3)[0]
         prop_pq = depstrip(self.prop_pq)
         for k in range(1,self.nbeads):
            pq[0,:] = depstrip(self.pnm)[k]/sm
            pq[1,:] = depstrip(self.qnm)[k]*sm
            pq = np.dot(prop_pq[k],pq)
            self.qnm[k] = pq[1,:]/sm
            self.pnm[k] = pq[0,:]*sm

   def get_kins(self):
      """Gets the MD kinetic energy for all the normal modes.

      Returns:
         A list of the kinetic energy for each NM.
      """

      kmd = np.zeros(self.nbeads,float)
      sm = depstrip(self.beads.sm3[0])
      pnm = depstrip(self.pnm)
      nmf = depstrip(self.nm_factor)

      # computes the MD ke in the normal modes representation, to properly account for CMD mass scaling
      for b in range(self.nbeads):
         sp = pnm[b]/sm                      # mass-scaled momentum of b-th NM
         kmd[b] = np.dot(sp,sp)*0.5/nmf[b]   # include the partially adiabatic CMD mass scaling

      return kmd

   def get_kin(self):
      """Gets the total MD kinetic energy.

      Note that this does not correspond to the quantum kinetic energy estimate
      for the system.

      Returns:
         The sum of the kinetic energy of each NM in the path.
      """

      return self.kins.sum()

   def get_kstress(self):
      """Calculates the total MD kinetic stress tensor.

      Note that this does not correspond to the quantum kinetic stress tensor
      estimate for the system.

      Returns:
         The sum of the MD kinetic stress tensor contributions from each NM.
      """

      kmd = np.zeros((3,3),float)
      sm = depstrip(self.beads.sm3[0])
      pnm = depstrip(self.pnm)
      nmf = depstrip(self.nm_factor)

      for b in range(self.nbeads):
         sp = pnm[b]/sm  # mass-scaled momentum of b-th NM

         for i in range(3):
            for j in range(3):
               # computes the outer product of the p of various normal modes
               # singling out Cartesian components to build the tensor
               # also takes care of the possibility of having non-RPMD masses
               kmd[i,j] += np.dot(sp[i:3*self.natoms:3],sp[j:3*self.natoms:3])/nmf[b]

      return kmd<|MERGE_RESOLUTION|>--- conflicted
+++ resolved
@@ -108,11 +108,6 @@
          ensemble: An ensemble object to be bound.
       """
 
-<<<<<<< HEAD
-      if beads is None: beads = motion.beads
-      if forces is None: forces = motion.forces
-      
-=======
       self.ensemble = ensemble
       self.motion = motion      
       if beads is None: 
@@ -120,18 +115,12 @@
       else:
         self.beads = beads
       self.forces = forces
->>>>>>> 71743243
       self.nbeads = beads.nbeads
       self.natoms = beads.natoms
 
       # stores a reference to the bound beads and ensemble objects
-<<<<<<< HEAD
-      self.beads = beads
-      self.forces = forces
       self.ensemble = ensemble
-      self.motion = motion      
-=======
->>>>>>> 71743243
+      deppipe(motion, "dt", self, "dt")
 
       # sets up what's necessary to perform nm transformation.
       if self.transform_method == "fft":
@@ -194,6 +183,7 @@
             func=self.get_omegak, dependencies=[dget(self,"omegan")]) )
 
       # sets up "dynamical" masses -- mass-scalings to give the correct RPMD/CMD dynamics
+      # TODO: Do we really need different names and variable names? Seems confusing.
       dset(self,"nm_factor", depend_array(name="nmm",
          value=np.zeros(self.nbeads, float), func=self.get_nmm,
             dependencies=[dget(self,"nm_freqs"), dget(self,"mode") ]) )
