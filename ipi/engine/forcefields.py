--- conflicted
+++ resolved
@@ -349,9 +349,6 @@
 
         r["result"] = [v, f.reshape(nat*3), np.zeros((3,3), float), ""]
         r["status"] = "Done"
-<<<<<<< HEAD
-        r["t_finished"] = time.time()
-=======
 
 class FFEinstein(ForceField):
    """Einstein crystal harmonic reference potential
@@ -421,5 +418,4 @@
             
       r["result"] = [ self.vref + 0.5*np.dot(d,mf), -mf, np.zeros((3,3),float), ""]
       r["status"] = "Done"
-      r["t_finished"] = time.time()
->>>>>>> 3e59987e
+      r["t_finished"] = time.time()