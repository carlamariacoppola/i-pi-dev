--- conflicted
+++ resolved
@@ -7,12 +7,8 @@
 # See the "licenses" directory for full license information.
 
 
-<<<<<<< HEAD
-import os, threading, sys
-=======
 import os
 
->>>>>>> fb3ef391
 import numpy as np
 
 from ipi.utils.messages import verbosity, info, warning
@@ -27,12 +23,9 @@
 from ipi.engine.forces import *
 
 
-<<<<<<< HEAD
-=======
 __all__ = ['Properties', 'Trajectories', 'getkey', 'getall', 'help_latex']
 
 
->>>>>>> fb3ef391
 def getkey(pstring):
    """Strips units and argument lists from a property/trajectory keyword.
 
