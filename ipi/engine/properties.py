"""Holds the class which computes important properties of the system, and
prepares them for output.
"""

# This file is part of i-PI.
# i-PI Copyright (C) 2014-2015 i-PI developers
# See the "licenses" directory for full license information.


import os, time

import numpy as np

from ipi.utils.messages import verbosity, info, warning
from ipi.utils.depend import *
from ipi.utils.units import Constants, unit_to_internal, unit_to_user
from ipi.utils.mathtools import logsumlog, h2abc_deg
import ipi.utils.io as io
from ipi.utils.io.inputs import io_xml
from ipi.engine.ensembles import *
from ipi.engine.forces import *


__all__ = ['Properties', 'Trajectories', 'getkey', 'getall', 'help_latex']


def getkey(pstring):
   """Strips units and argument lists from a property/trajectory keyword.

   Args:
      pstring: The string input by the user that specifies an output,
         which in general will specify units and argument lists.

   Returns: A string giving the keyword for the property, stripped of the
      argument lists and units key words.
   """

   pa = pstring.find('(')
   if pa < 0:
      pa = len(pstring)
   pu = pstring.find('{')
   if pu < 0:
      pu = len(pstring)
   return pstring[0:min(pa,pu)].strip()

def getall(pstring):
   """Returns the keyword, units and argument list separately.

   Args:
      pstring: The string input by the user that specifies an output,
         which in general will specify units and argument lists.

   Returns: A tuple giving the keyword for the property, and its units
      argument list and key word argument list.
   """

   unit = ""
   arglist = ()
   kwarglist = {}
   unstart = len(pstring)
   argstart = unstart

   if '}' in pstring:
      # the property has a user-defined unit
      unstart = pstring.find('{')
      unstop = pstring.find('}', unstart)
      if unstop == -1:
         raise ValueError("Incorrect format in units specification " + pstring)
      unit = pstring[unstart+1:unstop]
   if '(' in pstring:
      # If the property has additional arguments
      argstart = pstring.find('(')
      argstop = pstring.find(')', argstart)
      if argstop == -1:
         raise ValueError("Incorrect format in argument list " + pstring)

      argstr = pstring[argstart:argstop+1]
      arglist = io_xml.read_tuple(argstr, delims="()", split=";", arg_type=str)
      for arg in arglist:
         # If a keyword argument is used
         equals = arg.find('=')
         if equals >= 0:
            kwarglist[arg[0:equals].strip()] = arg[equals+1:].strip()
            arglist = tuple(a for a in arglist if not a == arg)

   pstring = pstring[0:min(unstart,argstart)].strip() # strips the arguments from pstring name

   return (pstring, unit, arglist, kwarglist)

def help_latex(idict, standalone=True):
   """Function to generate a LaTeX formatted string.

   Can be used in the manual to list the different available outputs.

   Args:
      idict: Either property_dict or traj_dict, to be used to
         generate the help file.
      standalone: A boolean giving whether the latex file produced will be a
         stand-alone document, or will be intended as a section of a larger
         document with cross-references between the different sections.

   Returns:
      A LaTeX formatted string.
   """

   rstr = ""
   if standalone:
      #assumes that it is a stand-alone document, so must have document
      #options.
      rstr += r"\documentclass[12pt,fleqn]{report}"
      rstr += r"""
\usepackage{etoolbox}
\usepackage{suffix}

\newcommand{\ipiitem}[3]{%
\ifblank{#1}{}{\ifstrequal{#1}{\underline{}}{}{
{\noindent\textbf{#1}:\rule{0.0pt}{1.05\baselineskip}\quad}}}% uses a strut to add a bit of vertical space
{#2}\parskip=0pt\par
\ifblank{#3}{}%
{ {\hfill\raggedleft\textit{\small #3}\par} }
}
"""
      rstr += "\n\\begin{document}\n"
      rstr += "The following are the different allowable ouputs:\n\\par"

   for out in sorted(idict):
      rstr += "\\ipiitem{" + out + "}"
      if "longhelp" in idict[out]:
         rstr += "{" + idict[out]['longhelp'] +"}"
      else:
         rstr += "{" + idict[out]['help'] +"}"

      #see if there are additional attributes to print out
      xstr = ""
      if "dimension" in idict[out] and  idict[out]['dimension'] != "undefined": #doesn't print out dimension if not necessary.
         xstr += "dimension: " + idict[out]['dimension'] + '; '
      if "size" in idict[out]:
         xstr += "size: " + str(idict[out]['size']) +"; "
      rstr += "{" + xstr + "}"

   if standalone:
      #ends the created document if it is not part of a larger document
      rstr += "\\end{document}"

   # Some escape characters are necessary for the proper latex formatting
   rstr = rstr.replace('_', '\\_')
   rstr = rstr.replace('\\\\_', '\\_')
   rstr = rstr.replace('...', '\\ldots ')
   rstr = rstr.replace('<', '$<$')
   rstr = rstr.replace('>', '$>$')
   rstr = rstr.replace('[', '$[$')
   rstr = rstr.replace(']', '$]$')

   return rstr


class Properties(dobject):
   """A proxy to compute and output properties of the system.

   Takes the fundamental properties calculated during the simulation, and
   prepares them for output. It also contains simple algorithms to calculate
   other properties not calculated during the simulation itself, so that
   these can also be output.

   Attributes:
      fd_delta: A float giving the size of the finite difference
         parameter used in the Yamamoto kinetic energy estimator. Defaults
         to _DEFAULT_FINDIFF.
      _DEFAULT_FDERROR: A float giving the size of the minimum precision
         allowed for the finite difference calculation in the Yamamoto kinetic
         energy estimator.
      _DEFAULT_MINFID: A float giving the maximum displacement in the Yamamoto
         kinetic energy estimator.
      dbeads: A dummy Beads object used in the Yamamoto kinetic energy
         estimator.
      dforces: A dummy Forces object used in the Yamamoto kinetic energy
         estimator.
      system: The System object containing the data to be output.
      ensemble: An ensemble object giving the objects necessary for producing
         the correct ensemble.
      beads: A beads object giving the atoms positions.
      nm: A normal modes object giving the normal mode representation.
      cell: A cell object giving the system box.
      forces: A forcefield object giving the force calculator for each
         replica of the system.
      property_dict: A dictionary containing all the properties that can be
         output.
   """

   _DEFAULT_FINDIFF = 1e-4
   _DEFAULT_FDERROR = 1e-6
   _DEFAULT_MINFID = 1e-7

   def __init__(self):
      """Initialises Properties."""

      self.property_dict = {
      "step": {       "dimension" : "number",
                      "help" : "The current simulation time step.",
                      'func': (lambda: (1 + self.simul.step))},

      "time": {       "dimension": "time",
                      "help": "The elapsed simulation time.",
                      'func': (lambda: (1 + self.simul.step)*self.motion.dt)},

      "temperature": {"dimension": "temperature",
                      "help": "The current temperature, as obtained from the MD kinetic energy.",
                      "longhelp" : """The current temperature, as obtained from the MD kinetic energy of the (extended)
                                      ring polymer. Takes optional arguments 'atom', 'bead' or 'nm'.  'atom' can be either an
                                      atom label or an index (zero-based) to specify which species or individual atom
                                      to output the temperature of. If not specified, all atoms are used and averaged.
                                      'bead' or 'nm' specify whether the temperature should be computed for a single bead
                                      or normal mode.""",
                      'func': self.get_temp },

      "density": {    "dimension": "density",
                      "help": "The mass density of the physical system.",
                      'func': (lambda: self.beads.m.sum()/self.cell.V)},

      "volume": {     "dimension": "volume",
                      "help": "The volume of the cell box.",
                      'func': (lambda: self.cell.V) },

      "cell_h": {    "dimension" : "length",
                      "help": "The simulation cell as a matrix. Returns the 6 non-zero components in the form [xx, yy, zz, xy, xz, yz].",
                      "size": 6,
                      "func": (lambda: self.tensor2vec(self.cell.h))},

      "cell_abcABC": {"dimension" : "undefined",
                      "help": "The lengths of the cell vectors and the angles between them in degrees as a list of the form [a, b, c, A, B, C]",
                      "longhelp": """The lengths of the cell vectors and the angles between them in degrees as a list of the
                      form [a, b, c, A, B, C], where A is the angle between the sides of length b and c in degrees, and B and C
                      are defined similarly. Since the output mixes different units, a, b and c can only be output in bohr.""",
                      "size": 6,
                      'func': (lambda: np.asarray(h2abc_deg(self.cell.h)))},

      "conserved": {  "dimension": "energy",
                      "help": "The value of the conserved energy quantity per bead.",
                      'func': (lambda: self.ensemble.econs/float(self.beads.nbeads))},

      "ensemble_temperature":  {  "dimension": "temperature",
                       "help" : "The target temperature for the current ensemble",
                       "func": (lambda: self.ensemble.temp) },

#      "ensemble_bias":  {  "dimension": "energy",
#                       "help" : "The bias applied to the current ensemble",
#                       "func": (lambda: self.ensemble.bias) },
#      "ensemble_logweight":  {  "dimension": "",
#                       "help" : "The (log) weight of the configuration in the biassed ensemble",
#                       "func": (lambda: self.ensemble.bias/(Constants.kb*self.ensemble.temp)) },

      "potential": {  "dimension" : "energy",
                      "help" : "The physical system potential energy.",
                      "longhelp": """The physical system potential energy. With the optional argument 'bead'
                         will print the potential associated with the specified bead.""",
                      'func': (lambda bead="-1": self.forces.pot / self.beads.nbeads if int(bead) < 0 else self.forces.pots[int(bead)])},

      "potential_opsc": {  "dimension" : "energy",
                      "help" : "The Suzuki-Chin operator estimator for the potential energy of the physical system.",
                      'func': (lambda: 2.0 / self.beads.nbeads * np.sum(self.forces.pots[::2]))
                        },

      "potential_tdsc": {  "dimension" : "energy",
                      "help" : "The Suzuki-chin thermodyanmic estimator for the potential energy of the physical system.",
                      'func': self.get_scpottd },

      "pot_component": {  "dimension" : "energy",
                      "help": "The contribution to the system potential from one of the force components. ",
                       "longhelp":  """The contribution to the system potential from one of the force components. 
                       Takes one mandatory argument index (zero-based) that indicates which component of the 
                       potential must be returned. The optional argument 'bead' will print the potential associated 
                       with the specified bead. If the potential is weighed, the weight will be applied. """,
                      'func': (lambda index, bead="-1": self.forces.pots_component(int(index)).sum()/self.beads.nbeads if int(bead)<0 else self.forces.pots_component(int(index))[int(bead)] ) },

      "pot_component_raw": {  "dimension" : "energy",
                      "help": "The contribution to the system potential from one of the force components. ",
                       "longhelp":  """The contribution to the system potential from one of the 
                       force components. Takes one mandatory argument index (zero-based) that indicates 
                       which component of the potential must be returned. The optional argument 'bead'
                       will print the potential associated with the specified bead. Potential weights 
                       will not be applied. """,
                      'func': (lambda index, bead="-1": self.forces.pots_component(int(index),False).sum()/self.beads.nbeads if int(bead)<0 else self.forces.pots_component(int(index),False)[int(bead)] ) },

      "forcemod": {  "dimension" : "force",
                      "help" : "The modulus of the force.",
                      "longhelp": """The modulus of the force. With the optional argument 'bead'
                       will print the force associated with the specified bead.""",
                      'func': (lambda bead="-1": np.linalg.norm(self.forces.f)/self.beads.nbeads if int(bead)<0 else np.linalg.norm(self.forces.f[int(bead)]))},

      "spring": {     "dimension" : "energy",
                      "help": "The total spring potential energy between the beads of all the ring polymers in the system.",
                      'func': (lambda: self.beads.vpath*self.nm.omegan2/self.beads.nbeads)},

      "kinetic_md":  {"dimension" : "energy",
                      "help": "The kinetic energy of the (extended) classical system.",
                       "longhelp" : """The kinetic energy of the (extended) classical system.
                       Takes optional arguments 'atom', 'bead' or 'nm'.  'atom' can be either an
                       atom label or an index (zero-based) to specify which species or individual atom
                       to output the kinetic energy of. If not specified, all atoms are used and averaged.
                       'bead' or 'nm' specify whether the kinetic energy should be computed for a single bead
                       or normal mode. If not specified, all atoms/beads/nm are used.""",
                      'func': self.get_kinmd},

      "kinetic_cv":  {"dimension" : "energy",
                      "help": "The centroid-virial quantum kinetic energy of the physical system.",
                      "longhelp": """The centroid-virial quantum kinetic energy of the physical system.
                      Takes an argument 'atom', which can be either an atom label or index (zero based)
                      to specify which species to find the kinetic energy of. If not specified, all atoms are used.""",
                      'func': self.get_kincv},

      "kinetic_td":  {"dimension" : "energy",
                      "help": "The primitive quantum kinetic energy of the physical system.",
                      "longhelp": """The primitive quantum kinetic energy of the physical system.
                      Takes an argument 'atom', which can be either an atom label or index (zero based)
                      to specify which species to find the kinetic energy of. If not specified, all atoms are used.""",
                      'func': self.get_kintd},

      "kinetic_prsc":  {"dimension" : "energy",
                      "help": "The Suzuki-Chin primitive estimator of the quantum kinetic energy of the physical system",
                      'func': self.get_sckinpr},

      "kinetic_tdsc":  {"dimension" : "energy",
                      "help": "The Suzuki-Chin centroid-virial thermodynamic estimator of the quantum kinetic energy of the physical system.",
                      "longhelp": """The Suzuki-Chin centroid-virial thermodynamic estimator of the quantum 
                      kinetic energy of the physical system. Takes an argument 'atom', which can be either 
                      an atom label or index (zero based) to specify which species to find the kinetic energy 
                      of. If not specified, all atoms are used.""",
                      'func': self.get_sckintd},

      "kinetic_opsc":  {"dimension" : "energy",
                      "help": "The Suzuki-Chin centroid-virial operator estimator of the quantum kinetic energy of the physical system.",
                      "longhelp": """The centroid-virial quantum kinetic energy of the physical system.
                      Takes an argument 'atom', which can be either an atom label or index (zero based)
                      to specify which species to find the kinetic energy of. If not specified, all atoms are used.""",
                      'func': self.get_sckinop},

      "kinetic_tens":{"dimension" : "energy",
                      "help" : "The centroid-virial quantum kinetic energy tensor of the physical system.",
                      "longhelp" : """The centroid-virial quantum kinetic energy tensor of the physical system.
                      Returns the 6 independent components in the form [xx, yy, zz, xy, xz, yz]. Takes an
                      argument 'atom', which can be either an atom label or index (zero based) to specify
                      which species to find the kinetic tensor components of. If not specified, all atoms are used.""",
                      "size" : 6,
                      "func" : self.get_ktens},

      "kinetic_ij":  {"dimension" : "energy",
                      "help" : "The centroid-virial off-diagonal quantum kinetic energy tensor of the physical system.",
                      "longhelp" : """The centroid-virial off-diagonal quantum kinetic energy tensor of the physical system.
                      This computes the cross terms between atoms i and atom j, whose average is  <p_i*p_j/(2*sqrt(m_i*m_j))>.
                      Returns the 6 independent components in the form [xx, yy, zz, xy, xz, yz]. Takes arguments 'i' and 'j',
                       which give the indices of the two desired atoms.""",
                      "size" : 6,
                      "func" : self.get_kij},

      "r_gyration": { "dimension" : "length",
                      "help" : "The average radius of gyration of the selected ring polymers.",
                      "longhelp" : """The average radius of gyration of the selected ring polymers. Takes an
                      argument 'atom', which can be either an atom label or index (zero based) to specify which
                      species to find the radius of gyration of. If not specified, all atoms are used and averaged.""",
                      "func": self.get_rg},

      "atom_x": {     "dimension" : "length",
                      "help": "The position (x,y,z) of a particle given its index.",
                      "longhelp" : """The position (x,y,z) of a particle given its index. Takes arguments index
                       and bead (both zero based). If bead is not specified, refers to the centroid.""",
                      "size" : 3,
                      "func" : (lambda atom="", bead="-1": self.get_atom_vec(self.beads.q, atom=atom, bead=bead))},

      "atom_v": {     "dimension" : "velocity",
                      "help": "The velocity (x,y,z) of a particle given its index.",
                       "longhelp": """The velocity (x,y,z) of a particle given its index. Takes arguments index
                       and bead (both zero based). If bead is not specified, refers to the centroid.""",
                      "size" : 3,
                      "func" : (lambda atom="", bead="-1": self.get_atom_vec(self.beads.p/self.beads.m3, atom=atom, bead=bead))},

      "vcom": {     "dimension" : "velocity",
                      "help": "The COM velocity (x,y,z) of the system or a chosen species.",
                       "longhelp": """The center of mass velocity (x,y,z) of the system or of a species. Takes arguments label
                       (default to all species) and bead (zero based). If bead is not specified, refers to the centroid.""",
                      "size" : 3,
                      "func" : self.get_vcom },

      "atom_p": {     "dimension" : "momentum",
                      "help": "The momentum (x,y,z) of a particle given its index.",
                      "longhelp": """The momentum (x,y,z) of a particle given its index. Takes arguments index
                      and bead (both zero based). If bead is not specified, refers to the centroid.""",
                      "size" : 3,
                      "func" : (lambda atom="", bead="-1": self.get_atom_vec(self.beads.p, atom=atom, bead=bead))},

      "atom_f": {     "dimension" : "force",
                      "help": "The force (x,y,z) acting on a particle given its index.",
                      "longhelp": """The force (x,y,z) acting on a particle given its index. Takes arguments index
                      and bead (both zero based). If bead is not specified, refers to the centroid.""",
                      "size" : 3,
                      "func" : (lambda atom="", bead="-1": self.get_atom_vec(self.forces.f, atom=atom, bead=bead))},

      "stress_md": {  "dimension": "pressure",
                      "size" : 6,
                      "help": "The total stress tensor of the (extended) classical system.",
                      "longhelp": """The total stress tensor of the (extended) classical system. Returns the 6
                      independent components in the form [xx, yy, zz, xy, xz, yz].""",
                      "func": (lambda: self.tensor2vec((self.forces.vir + self.nm.kstress)/self.cell.V))},

      "pressure_md": {"dimension": "pressure",
                      "help": "The pressure of the (extended) classical system.",
                      "func": (lambda: np.trace((self.forces.vir + self.nm.kstress)/(3.0*self.cell.V)))},

      "kstress_md":  {"dimension": "pressure",
                      "size" : 6,
                      "help": "The kinetic stress tensor of the (extended) classical system.",
                      "longhelp": """The kinetic stress tensor of the (extended) classical system. Returns the 6
                      independent components in the form [xx, yy, zz, xy, xz, yz].""",
                      "func": (lambda: self.tensor2vec(self.nm.kstress/self.cell.V))},

      "virial_md": {  "dimension": "pressure",
                      "size" : 6,
                      "help": "The virial tensor of the (extended) classical system.",
                      "longhelp": """The virial tensor of the (extended) classical system. Returns the 6
                      independent components in the form [xx, yy, zz, xy, xz, yz].""",
                      "func": (lambda: self.tensor2vec(self.forces.vir/self.cell.V))},

      "stress_cv": {  "dimension": "pressure",
                      "size" : 6,
                      "help": "The total quantum estimator for the stress tensor of the physical system.",
                      "longhelp": """The total quantum estimator for the stress tensor of the physical system. Returns the
                      6 independent components in the form [xx, yy, zz, xy, xz, yz].""",
                      "func": (lambda: self.tensor2vec(self.forces.vir + self.kstress_cv())/(self.cell.V*self.beads.nbeads))},

      "pressure_cv": {"dimension": "pressure",
                      "help": "The quantum estimator for pressure of the physical system.",
                      "func": (lambda: np.trace(self.forces.vir + self.kstress_cv())/(3.0*self.cell.V*self.beads.nbeads))},

      "kstress_cv":  {"dimension": "pressure",
                      "size" : 6,
                      "help": "The quantum estimator for the kinetic stress tensor of the physical system.",
                      "longhelp": """The quantum estimator for the kinetic stress tensor of the physical system.
                      Returns the 6 independent components in the form [xx, yy, zz, xy, xz, yz].""",
                      "func": (lambda: self.tensor2vec(self.kstress_cv()/(self.cell.V*self.beads.nbeads)))},

      "virial_cv": {  "dimension": "pressure",
                      "size" : 6,
                      "help": "The quantum estimator for the virial stress tensor of the physical system.",
                      "longhelp": """The quantum estimator for the virial stress tensor of the physical system.
                      Returns the 6 independent components in the form [xx, yy, zz, xy, xz, yz].""",
                      "func": (lambda: self.tensor2vec(self.forces.vir/(self.cell.V*self.beads.nbeads)))},

      "displacedpath": {  "dimension": "undefined",
                      "help": "The displaced path end-to-end distribution estimator",
                      "longhelp": """This is the estimator for the end-to-end distribution, that can be used to calculate the
                      particle momentum distribution as described in in L. Lin, J. A. Morrone, R. Car and M. Parrinello,
                      105, 110602 (2010), Phys. Rev. Lett. Takes arguments 'ux', 'uy' and 'uz', which are the components of
                      the path opening vector. Also takes an argument 'atom', which can be either an atom label or index
                      (zero based) to specify which species to find the end-to-end distribution estimator for. If not
                      specified, all atoms are used. Note that one atom is computed at a time, and that each path opening
                      operation costs as much as a PIMD step. Returns the average over the selected atoms of the estimator of
                      exp(-U(u)) for each frame.""",
                      "func": self.get_linlin},

      "scaledcoords": {   "dimension": "undefined",
                      "help" : "The scaled coordinates estimators that can be used to compute energy and heat capacity",
                       "longhelp": """Returns the estimators that are required to evaluate the scaled-coordinates estimators
                       for total energy and heat capacity, as described in T. M. Yamamoto,
                       J. Chem. Phys., 104101, 123 (2005). Returns eps_v and eps_v', as defined in that paper.
                       As the two estimators have a different dimensions, this can only be output in atomic units.
                       Takes one argument, 'fd_delta', which gives the value of the finite difference parameter used -
                       which defaults to """+ str(-self._DEFAULT_FINDIFF) + """. If the value of 'fd_delta' is negative,
                       then its magnitude will be reduced automatically by the code if the finite difference error
                       becomes too large.""",
                      'func': self.get_yama_estimators,
                      "size": 2},

      "sc_scaledcoords": {   "dimension": "undefined",
                      "help" : "The Suzuki-Chin scaled coordinates estimators that can be used to compute energy and heat capacity",
                       "longhelp": """Returns the estimators that are required to evaluate the scaled-coordinates estimators
                       for total energy and heat capacity, as described in T. M. Yamamoto,
                       J. Chem. Phys., 104101, 123 (2005). Returns eps_v and eps_v', as defined in that paper.
                       As the two estimators have a different dimensions, this can only be output in atomic units.
                       Takes one argument, 'fd_delta', which gives the value of the finite difference parameter used -
                       which defaults to """+ str(-self._DEFAULT_FINDIFF) + """. If the value of 'fd_delta' is negative,
                       then its magnitude will be reduced automatically by the code if the finite difference error
                       becomes too large.""",
                      'func': self.get_scyama_estimators,
                      "size": 2},

      "isotope_scfep":  {"dimension": "undefined",
                      "size": 7,
                      'func': self.get_isotope_yama,
                      "help": "The scaled-coordinates free energy perturbation scaled mass KE estimator.",
                      "longhelp" : """Returns the (many) terms needed to compute the scaled-coordinates free energy
                      perturbation scaled mass KE estimator (M. Ceriotti, T. Markland, J. Chem. Phys. 138, 014112 (2013)).
                      Takes two arguments, 'alpha' and 'atom', which give the
                      scaled mass parameter and the atom of interest respectively, and default to '1.0' and ''. The
                      'atom' argument can either be the label of a particular kind of atom, or an index (zero based)
                      of a specific atom. This property computes, for each atom in the selection, an estimator for
                      the kinetic energy it would have had if it had the mass scaled by alpha. The 7 numbers output
                      are the average over the selected atoms of the log of the weights <h>, the average of the
                      squares <h**2>, the average of the un-weighted scaled-coordinates kinetic energies  <T_CV>
                      and of the squares <T_CV**2>, the log sum of the weights LW=ln(sum(e**(-h))), the sum of the
                      re-weighted kinetic energies, stored as a log modulus and sign, LTW=ln(abs(sum(T_CV e**(-h))))
                      STW=sign(sum(T_CV e**(-h))). In practice, the best estimate of the estimator can be computed
                      as [sum_i exp(LTW_i)*STW_i]/[sum_i exp(LW_i)]. The other terms can be used to compute diagnostics
                      for the statistical accuracy of the re-weighting process. Note that evaluating this estimator costs
                      as much as a PIMD step for each atom in the list. The elements that are output have different
                      units, so the output can be only in atomic units.""" },

       "isotope_tdfep":  {"dimension" : "undefined",
                          "size" : 7,
                          'func': self.get_isotope_thermo,
                          "help": "The thermodynamic free energy perturbation scaled mass KE estimator.",
                          "longhelp" : """Returns the (many) terms needed to compute the thermodynamic free energy
                      perturbation scaled mass KE estimator (M. Ceriotti, T. Markland, J. Chem. Phys. 138, 014112 (2013)).
                      Takes two arguments, 'alpha' and 'atom', which give the
                      scaled mass parameter and the atom of interest respectively, and default to '1.0' and ''. The
                      'atom' argument can either be the label of a particular kind of atom, or an index (zero based)
                      of a specific atom. This property computes, for each atom in the selection, an estimator for
                      the kinetic energy it would have had if it had the mass scaled by alpha. The 7 numbers output
                      are the average over the selected atoms of the log of the weights <h>, the average of the
                      squares <h**2>, the average of the un-weighted scaled-coordinates kinetic energies  <T_CV>
                      and of the squares <T_CV**2>, the log sum of the weights LW=ln(sum(e**(-h))), the sum of the
                      re-weighted kinetic energies, stored as a log modulus and sign, LTW=ln(abs(sum(T_CV e**(-h))))
                      STW=sign(sum(T_CV e**(-h))). In practice, the best estimate of the estimator can be computed
                      as [sum_i exp(LTW_i)*STW_i]/[sum_i exp(LW_i)]. The other terms can be used to compute diagnostics
                      for the statistical accuracy of the re-weighting process. Evaluating this estimator is inexpensive,
                      but typically the statistical accuracy is worse than with the scaled coordinates estimator.
                      The elements that are output have different
                      units, so the output can be only in atomic units.""" },

      "isotope_zetatd":  {"dimension" : "undefined",
                          "size" : 3,
                          'func': self.get_isotope_zetatd,
                          "help": "Thermodynamic isotope fractionation direct estimator in the form of ratios of partition functions.",
                          "longhelp" : """Returns the (many) terms needed to directly compute the relative probablity of
                      isotope substitution in two different systems/phases. Takes two arguments, 'alpha' , which gives the
                      scaled mass parameter and default to '1.0', and 'atom', which is the label or index of a type of atoms.
                      The 3 numbers output are 1) the average over the excess spring energy for an isotope atom substitution <spr>,
                      2) the average of the squares of the excess spring energy <spr**2>, and 3) the average of the exponential
                      of excess spring energy <exp(-beta*spr)>""" },

       "isotope_zetasc":  {"dimension" : "undefined",
                          "size" : 3,
                          'func': self.get_isotope_zetasc,
                          "help": "Scaled-coordinates isotope fractionation direct estimator in the form of ratios of partition functions.",
                          "longhelp" : """Returns the (many) terms needed to directly compute the relative probablity of
                      isotope substitution in two different systems/phases. Takes four arguments, 'alpha' , which gives the
                      scaled mass parameter and default to '1.0', and 'atom', which is the label or index of a type of atoms.
                      The 3 numbers output are 1) the average over the excess potential energy for scaled coordinates <sc>,
                      2) the average of the squares of the excess potential energy <sc**2>, and 3) the average of the exponential
                      of excess potential energy <exp(-beta*sc)>""" },

       "chin_weight":  {"dimension" : "undefined",
                          "size" : 3,
                          'func': self.get_chin_correction,
                          "help": "The weighting factor in Suzuki-Chin 4th-order PI expansion.",
                          "longhelp" : """The 3 numbers output are 1) the logarithm of the weighting factor -beta_P delta H,
                      2) the square of the logarithm, and 3) the weighting factor""" },

       "ti_weight":  {"dimension" : "undefined",
                          "size" : 3,
                          'func': self.get_ti_correction,
                          "help": "The weighting factor in Takahashi-Imada 4th-order PI expansion.",
                          "longhelp" : """The 3 numbers output are 1) the logarithm of the weighting factor -beta_P delta H,
                      2) the square of the logarithm, and 3) the weighting factor""" },

       "ti_pot":  {"dimension" : "undefined",
                          "size" : 1,
                          "dimension": "energy",
                          'func': self.get_ti_term,
                          "help": "The correction potential in Takahashi-Imada 4th-order PI expansion.",
                          "longhelp" : """The correction potential in Takahashi-Imada 4th-order PI expansion.
                             Takes an argument 'atom', which can be either an atom label or index (zero based)
                             to specify which species to find the correction term for. If not specified, 
                             all atoms are used.""" },

       "isotope_zetatd_4th":  {"dimension" : "undefined",
                          "size" : 5,
                          'func': self.get_isotope_zetatd_4th,
                          "help": "4th order thermodynamic isotope fractionation direct estimator in the form of ratios of partition functions.",
                          "longhelp" : """Returns the (many) terms needed to compute the thermodynamic 
                          fourth-order direct estimator. Takes two arguments, 'alpha' , which gives the 
                          scaled mass parameter and default to '1.0', and 'atom', which is the label or 
                          index of a type of atoms. The 5 numbers output are 1) the average over the 
                          excess spring energy for an isotope atom substitution <spr>, 2) the average 
                          of the squares of the excess spring energy <spr**2>, and 3) the average of 
                          the exponential of excess spring energy <exp(-beta*spr)>, and 4-5) Suzuki-Chin 
                          and Takahashi-Imada 4th-order reweighing term""" },

       "isotope_zetasc_4th":  {"dimension" : "undefined",
                          "size" : 5,
                          'func': self.get_isotope_zetasc_4th,
                          "help": "4th order scaled-coordinates isotope fractionation direct estimator in the form of ratios of partition functions.",
                          "longhelp" : """Returns the (many) terms needed to compute the scaled-coordinates 
                          fourth-order direct estimator. Takes two arguments, 'alpha' , which gives the scaled 
                          mass parameter and default to '1.0', and 'atom', which is the label or index of a type 
                          of atoms. The 5 numbers output are 1) the average over the excess potential energy for 
                          an isotope atom substitution <sc>, 2) the average of the squares of the excess potential 
                          energy <sc**2>, and 3) the average of the exponential of excess potential energy 
                          <exp(-beta*sc)>, and 4-5) Suzuki-Chin and Takahashi-Imada 4th-order reweighing term""" }
      }

   def bind(self, system):
      """Binds the necessary objects from the system to calculate the
      required properties.

      Args:
         system: The System object to be bound.
      """

      self.ensemble = system.ensemble
      self.motion = system.motion
      self.beads = system.beads
      self.nm = system.nm
      self.cell = system.cell
      self.forces = system.forces
      self.simul = system.simul
      # dummy beads and forcefield objects so that we can use scaled and
      # displaced path estimators without changing the simulation bead
      # coordinates
      self.dbeads = system.beads.copy()
      self.dcell = system.cell.copy()
      self.dforces = system.forces.copy(self.dbeads, self.dcell)

   def __getitem__(self, key):
      """Retrieves the item given by key.

      Note that if the key contains a string (arg1; arg2; ... )
      then it will pass the appropriate positional arguments to the
      calculation function of the property. Note the brackets and
      the semi-colon separators. If instead we have the syntax
      (arg1=val1;arg2; ... ), then the keyword/value pair (arg1,val1)
      will be added to the keyword argument list. The appropriate key word
      arguments will then be passed to the calculation function instead.

      Similarly, if the key contains a string {unit}, then it will take
      the string 'unit' and use it to define the units that the property
      is output in.

      Args:
         key: A string contained in property_dict.

      Returns:
         The property labelled by the keyword key, along with its unit
         keyword, and the argument lists for the function used to calculate
         the property specified by the keyword key.
      """

      (key, unit, arglist, kwarglist) = getall(key)
      pkey = self.property_dict[key]

      #pkey["func"](*arglist,**kwarglist) gives the value of the property
      #in atomic units. unit_to_user() returns the value in the user
      #specified units.
      value = pkey["func"](*arglist,**kwarglist)
      if "dimension" in pkey:
          dimension = pkey["dimension"]
      else:
          dimension = ""
      return value, dimension, unit
      
   def tensor2vec(self, tensor):
      """Takes a 3*3 symmetric tensor and returns it as a 1D array,
      containing the elements [xx, yy, zz, xy, xz, yz].
      """

      return np.array([tensor[0,0], tensor[1,1], tensor[2,2], tensor[0,1], tensor[0,2], tensor[1,2]])

   def get_atom_vec(self, prop_vec, atom="", bead="-1"):
      """Gives a vector for one atom.

      Args:
         prop_vec: An array from which to take the atomic vector from.
         atom: The index of the atom for which the vector will
            be output.
         bead: The index of the replica of the atom for which the
            vector will be output. If less than 0, then the centroid is used.
      """

      if atom == "":
         raise IndexError("Must specify the index for atom_vec property")
      atom = int(atom)
      bead = int(bead)
      if atom >= self.beads.natoms:
         raise IndexError("Cannot output atom_vec property as atom index %d is larger than the number of atoms" % atom)
      if bead >= self.beads.nbeads:
         raise IndexError("Cannot output atom_vec property as bead index %d is larger than the number of beads" % bead)

      if bead < 0:
         atom_vec = np.zeros(3)
         for b in range(self.beads.nbeads):
            atom_vec += prop_vec[b,3*atom:3*(atom+1)]
         return atom_vec/float(self.beads.nbeads)
      else:
         return prop_vec[bead,3*atom:3*(atom+1)]

   def get_temp(self, atom="", bead="", nm=""):
      """Calculates the MD kinetic temperature.

      Note that in the case that the centre of mass constraint there will be
      3 fewer degrees of freedom than without, so this has to be taken into
      account when calculating the kinetic temperature.

      Args:
         atom: If given, specifies the atom to give the temperature
            for. If not, then the simulation temperature.
      """

      if len(self.motion.fixatoms)>0:
         mdof = len(self.motion.fixatoms)*3
         if bead == "" and nm == "":
            mdof*=self.beads.nbeads
      else:
         mdof = 0

      if self.motion.fixcom:
         if bead == "" and nm == "":
            mdof += 3
         elif nm != "" and nm == "0":   # the centroid has 100% of the COM removal
            mdof += 3
         elif nm != "" :
            mdof += 0
         else:
            mdof += 3.0/ float(self.beads.nbeads)  # spreads COM removal over the beads

      kemd, ncount = self.get_kinmd(atom, bead, nm, return_count=True)

      # "spreads" the COM removal correction evenly over all the atoms if just a few atoms are selected
      return kemd/(0.5*Constants.kb) * (float(self.beads.natoms)/float(ncount)) / (3.0*self.beads.natoms*self.beads.nbeads - mdof)

   def get_kincv(self, atom=""):
      """Calculates the quantum centroid virial kinetic energy estimator.

      Args:
         atom: If given, specifies the atom to give the kinetic energy
            for. If not, the system kinetic energy is given.
      """

      try:
         #iatom gives the index of the atom to be studied
         iatom = int(atom)
         latom = ""
         if iatom >= self.beads.natoms:
            raise IndexError("Cannot output kinetic energy as atom index %d is larger than the number of atoms" % iatom)
      except ValueError:
         #here 'atom' is a label rather than an index which is stored in latom
         iatom = -1
         latom = atom

      f = depstrip(self.forces.f)
      # subtracts centroid
      q = depstrip(self.beads.q).copy()
      qc = depstrip(self.beads.qc)
      for b in xrange(self.beads.nbeads):
          q[b]-=qc

      # zeroes components that are not requested
      ncount=0
      for i in range(self.beads.natoms):
         if (atom != "" and iatom != i and latom != self.beads.names[i]):
             q[:,3*i:3*i+3]=0.0
         else: ncount += 1

      acv = np.dot(q.flatten(), f.flatten())
      acv *= -0.5/self.beads.nbeads
      acv += ncount*1.5*Constants.kb*self.ensemble.temp
      #~ acv = 0.0
      #~ ncount = 0
      #~
      #~ for i in range(self.beads.natoms):
         #~ if (atom != "" and iatom != i and latom != self.beads.names[i]):
            #~ continue
#~
         #~ kcv = 0.0
         #~ k = 3*i
         #~ for b in range(self.beads.nbeads):
            #~ kcv += q[b,k]* f[b,k] + q[b,k+1]* f[b,k+1] + q[b,k+2]* f[b,k+2]
         #~ kcv *= -0.5/self.beads.nbeads
         #~ kcv += 1.5*Constants.kb*self.ensemble.temp
         #~ acv += kcv
         #~ ncount += 1

      if ncount == 0:
         warning("Couldn't find an atom which matched the argument of kinetic energy, setting to zero.", verbosity.medium)

      return acv

   def get_scpottd(self):
      """Calculates the Suzuki-Chin thermodynamic potential energy estimator."""
      v = 0.0
      pots = depstrip(self.forces.pots)
      potssc = depstrip(self.forces.potssc)
      for k in range(self.beads.nbeads):
          if k%2 == 0:
              v += 2.0*pots[k]/3.0  + 2.0*(potssc[k]+pots[k]/3.0)
          else:
              v += 4.0*pots[k]/3.0  + 2.0*(potssc[k]-pots[k]/3.0)
      return v/(k+1)

   def get_sckinop(self, atom=""):
      """Calculates the Suzuki-Chin quantum centroid virial kinetic energy estimator.

      Args:
         atom: If given, specifies the atom to give the kinetic energy
            for. If not, the system kinetic energy is given.
      """

      try:
         #iatom gives the index of the atom to be studied
         iatom = int(atom)
         latom = ""
         if iatom >= self.beads.natoms:
            raise IndexError("Cannot output kinetic energy as atom index %d is larger than the number of atoms" % iatom)
      except ValueError:
         #here 'atom' is a label rather than an index which is stored in latom
         iatom = -1
         latom = atom

      q = depstrip(self.beads.q)
      qc = depstrip(self.beads.qc)
      f = depstrip(self.forces.f)

      acv = 0.0
      ncount = 0
      for i in range(self.beads.natoms):
         if (atom != "" and iatom != i and latom != self.beads.names[i]):
            continue

         kcv = 0.0
         k = 3*i
         for b in range(0,self.beads.nbeads,2):
            kcv += (q[b,k] - qc[k])* f[b,k] + (q[b,k+1] - qc[k+1])* f[b,k+1] + (q[b,k+2] - qc[k+2])* f[b,k+2]
         kcv *= -0.5/self.beads.nbeads*2.0
         kcv += 1.5*Constants.kb*self.ensemble.temp
         acv += kcv
         ncount += 1

      if ncount == 0:
         warning("Couldn't find an atom which matched the argument of kinetic energy, setting to zero.", verbosity.medium)

      return acv

   def get_sckintd(self, atom=""):
      """Calculates the Suzuki-Chin thermodynamic quantum centroid virial kinetic energy estimator.

      Args:
         atom: If given, specifies the atom to give the kinetic energy
            for. If not, the system kinetic energy is given.
      """

      try:
         #iatom gives the index of the atom to be studied
         iatom = int(atom)
         latom = ""
         if iatom >= self.beads.natoms:
            raise IndexError("Cannot output kinetic energy as atom index %d is larger than the number of atoms" % iatom)
      except ValueError:
         #here 'atom' is a label rather than an index which is stored in latom
         iatom = -1
         latom = atom

      q = depstrip(self.beads.q)
      qc = depstrip(self.beads.qc)
      f = depstrip(self.forces.f)
      fsc = depstrip(self.forces.fsc)

      acv = 0.0
      ncount = 0
      for i in range(self.beads.natoms):
         if (atom != "" and iatom != i and latom != self.beads.names[i]):
            continue

         kcv = 0.0
         k = 3*i
         for b in range(self.beads.nbeads):
            kcv += (q[b,k] - qc[k])* (f+fsc)[b,k] + (q[b,k+1] - qc[k+1])* (f+fsc)[b,k+1] + (q[b,k+2] - qc[k+2])* (f+fsc)[b,k+2]
            if b%2 == 0:
               kcv -= 2*(self.forces.alpha/self.forces.omegan2/9.0)*(f[b,k]*f[b,k]/self.forces.beads.m3[b,k] + f[b,k+1]*f[b,k+1]/self.forces.beads.m3[b,k+1] + f[b,k+2]*f[b,k+2]/self.forces.beads.m3[b,k+2])
            else:
               kcv -= 2*((1.0-self.forces.alpha)/self.forces.omegan2/9.0)*(f[b,k]*f[b,k]/self.forces.beads.m3[b,k] + f[b,k+1]*f[b,k+1]/self.forces.beads.m3[b,k+1] + f[b,k+2]*f[b,k+2]/self.forces.beads.m3[b,k+2])
         kcv *= -0.5/self.beads.nbeads
         kcv += 1.5*Constants.kb*self.ensemble.temp
         acv += kcv
         ncount += 1

      if ncount == 0:
         warning("Couldn't find an atom which matched the argument of kinetic energy, setting to zero.", verbosity.medium)

      return acv

   def get_kintd(self, atom=""):
      """Calculates the quantum centroid virial kinetic energy estimator.

      Args:
         atom: If given, specifies the atom to give the kinetic energy
            for. If not, the system kinetic energy is given.
      """

      try:
         #iatom gives the index of the atom to be studied
         iatom = int(atom)
         latom = ""
         if iatom >= self.beads.natoms:
            raise IndexError("Cannot output kinetic energy as atom index %d is larger than the number of atoms" % iatom)
      except ValueError:
         #here 'atom' is a label rather than an index which is stored in latom
         iatom = -1
         latom = atom

      q = depstrip(self.beads.q)
      m = depstrip(self.beads.m)
      PkT32 = 1.5* Constants.kb*self.ensemble.temp*self.beads.nbeads

      atd = 0.0
      ncount = 0
      for i in range(self.beads.natoms):
         if (atom != "" and iatom != i and latom != self.beads.names[i]):
            continue

         ktd = 0.0
         for b in range(1,self.beads.nbeads):
            for j in range(3*i,3*(i+1)):
               ktd += (q[b,j]-q[b-1,j])**2
         for j in range(3*i,3*(i+1)):
            ktd += (q[self.beads.nbeads-1,j]-q[0,j])**2

         ktd *= -0.5*m[i]*self.nm.omegan2/self.beads.nbeads
         ktd += PkT32
         atd += ktd
         ncount += 1

      if ncount == 0:
         warning("Couldn't find an atom which matched the argument of kinetic energy, setting to zero.", verbosity.medium)

      return atd

   def get_sckinpr(self ):
      """Calculates the quantum centroid virial kinetic energy estimator.
      """

      spring = self.beads.vpath * self.nm.omegan2/self.beads.nbeads
      PkT32 = 1.5 * Constants.kb * self.ensemble.temp * self.beads.nbeads * self.beads.natoms
      pots = depstrip(self.forces.pots)
      potssc = depstrip(self.forces.potssc)
      v = 0.0

      for k in range(self.beads.nbeads):
          if k%2 == 0:
              v += (potssc[k] + pots[k]/3.0)
          else:
              v += (potssc[k] - pots[k]/3.0)
      v = v / self.beads.nbeads

      return PkT32 - spring + v

   def get_kinmd(self, atom="", bead="", nm="", return_count = False):
      """Calculates the classical kinetic energy of the simulation (p^2/2m)

      Args:
         atom: If given, specifies the atom to give the kinetic energy
            for. If not, the simulation kinetic energy is given.
         bead: If given, compute the classical KE of a single bead.
         nm: If given, compute the classical KE of a single normal mode.
      """

      if bead != "" and nm != "":
         raise ValueError("Cannot specify both NM and bead for classical kinetic energy estimator")
      if atom != "":
         try:
            # iatom gives the index of the atom to be studied
            iatom = int(atom)
            latom = ""
            if iatom >= self.beads.natoms:
               raise IndexError("Cannot output kinetic energy as atom index %d is larger than the number of atoms" % iatom)
         except ValueError:
            # here 'atom' is a label rather than an index which is stored in latom
            iatom = -1
            latom = atom

      ibead =-1
      if bead != "":
         try:
            # iatom gives the index of the atom to be studied
            ibead = int(bead)
            if ibead >= self.beads.nbeads:
               raise IndexError("Bead index %d is larger than the number of beads" % ibead)
         except ValueError:
            raise ValueError("Bead index is not a valid integer")

      inm = -1
      if nm != "":
         try:
            # iatom gives the index of the atom to be studied
            inm = int(nm)
            if inm >= self.beads.nbeads:
               raise IndexError("Normal mode index %d is larger than the number of beads" % inm)
         except ValueError:
            raise ValueError("Normal mode index is not a valid integer")

      pnm = depstrip(self.nm.pnm)
      dm3 = depstrip(self.nm.dynm3)
      p = depstrip(self.beads.p)
      m3 = depstrip(self.beads.m3)
      kmd = 0.0
      ncount = 0

      if ibead > -1:
         nbeads = 1
         for i in range(self.beads.natoms):
            if (atom != "" and iatom != i and latom != self.beads.names[i]):
               continue
            k = 3*i
            kmd += (p[ibead,k]**2 + p[ibead,k+1]**2 + p[ibead,k+2]**2)/(2.0*m3[ibead,k])
            ncount += 1
      elif inm > -1:
         nbeads = 1
         for i in range(self.beads.natoms):
            if (atom != "" and iatom != i and latom != self.beads.names[i]):
               continue
            k = 3*i
            kmd += (pnm[inm,k]**2 + pnm[inm,k+1]**2 + pnm[inm,k+2]**2)/(2.0*dm3[inm,k])
            ncount += 1
      else:
         nbeads = self.beads.nbeads
         ncount = self.beads.natoms
         if atom == "":
            kmd = self.nm.kin
         else:
            for i in range(self.beads.natoms):
               if (atom != "" and iatom != i and latom != self.beads.names[i]):
                  continue
               k = 3*i
               for b in range(self.beads.nbeads):
                  kmd += (pnm[b,k]**2 + pnm[b,k+1]**2 + pnm[b,k+2]**2)/(2.0*dm3[b,k])
               ncount += 1

      if ncount == 0:
         warning("Couldn't find an atom which matched the argument of kinetic energy, setting to zero.", verbosity.medium)

      if return_count:
         return kmd/nbeads, ncount
      else:
         return kmd/nbeads

   def get_ktens(self, atom=""):
      """Calculates the quantum centroid virial kinetic energy
      TENSOR estimator.

      Args:
         atom: The index of the atom for which the kinetic energy tensor
            is to be output, or the index of the type of atoms for which
            it should be output.
      """

      try:
         #iatom gives the index of the atom to be studied
         iatom = int(atom)
         latom = ""
         if iatom >= self.beads.natoms:
            raise IndexError("Cannot output kinetic tensor as atom index %d is larger than the number of atoms" % iatom)
      except ValueError:
         #here 'atom' is a label rather than an index which is stored in latom
         iatom = -1
         latom = atom

      tkcv = np.zeros((6),float)
      ncount = 0
      for i in range(self.beads.natoms):
         if (atom != "" and iatom != i and latom != self.beads.names[i]):
            continue

         tkcv += self.get_kij(str(i), str(i))
         ncount += 1

      if ncount == 0:
         warning("Couldn't find an atom which matched the argument of kinetic tensor, setting to zero.", verbosity.medium)

      return tkcv

   def get_vcom(self, latom="", bead=-1):
        """Computes the center of mass velocity for the system or for a specified species"""
       
        if bead<0:
            p = depstrip(self.beads.pc)
        else:
            p = depstrip(self.beads[bead])
        pcom = np.zeros(3)
        tm = 0
        for i in range(self.beads.natoms):
            if (latom != "" and latom != self.beads.names[i]): continue    
            
            tm += self.beads.m[i]
            pcom += p[3*i:3*(i+1)]
        pcom /= tm
        return pcom
          
   def get_kij(self, ni="0", nj="0"):
      """Calculates the quantum centroid virial kinetic energy
      TENSOR estimator for two possibly different atom indices.

      Args:
         ni: The index of atom i.
         nj: The index of atom j.

      Returns:
         The contribution to the kinetic energy tensor estimator from
         the interactions between atom i and atom j.
      """

      i = int(ni)
      j = int(nj)
      if i >= self.beads.natoms:
         raise IndexError("Cannot output kinetic_ij as atom index %d is larger than the number of atoms" % i)
      if j >= self.beads.natoms:
         raise IndexError("Cannot output kinetic_ij as atom index %d is larger than the number of atoms" % j)
      mi = self.beads.m[i]
      mj = self.beads.m[j]
      ai = 3*i
      aj = 3*j

      q = depstrip(self.beads.q)
      qc = depstrip(self.beads.qc)
      f = depstrip(self.forces.f)

      # I implement this for the most general case. In practice T_ij = <p_i p_j>/(2sqrt(m_i m_j))
      kcv = np.zeros((6),float)
      for b in range(self.beads.nbeads):
         kcv[0] += mi*(q[b,ai] - qc[ai])    *f[b,aj]   + mj*(q[b,aj] - qc[aj])    *f[b,ai]       #Txx
         kcv[1] += mi*(q[b,ai+1] - qc[ai+1])*f[b,aj+1] + mj*(q[b,aj+1] - qc[aj+1])*f[b,ai+1]     #Tyy
         kcv[2] += mi*(q[b,ai+2] - qc[ai+2])*f[b,aj+2] + mj*(q[b,aj+2] - qc[aj+2])*f[b,ai+2]     #Tzz
         kcv[3] += mi*(q[b,ai] - qc[ai])*    f[b,aj+1] + mj*(q[b,aj+1] - qc[aj+1])*f[b,ai]       #Txy
         kcv[4] += mi*(q[b,ai] - qc[ai])*    f[b,aj+2] + mj*(q[b,aj+2] - qc[aj+2])*f[b,ai]       #Txz
         kcv[5] += mi*(q[b,ai+1] - qc[ai+1])*f[b,aj+2] + mj*(q[b,aj+2] - qc[aj+2])*f[b,ai+1]     #Tyz

      kcv *= -0.5/(self.beads.nbeads*2*np.sqrt(mi*mj))
      if i == j:
         kcv[0:3] += 0.5*Constants.kb*self.ensemble.temp

      return kcv

   def get_rg(self, atom=""):
      """Calculates the radius of gyration of the ring polymers.

      Args:
         atom: If given, specifies the atom to give the gyration radius
            for. If not, the system average gyration radius is given.
      """

      try:
         #iatom gives the index of the atom to be studied
         iatom = int(atom)
         latom = ""
         if iatom >= self.beads.natoms:
            raise IndexError("Cannot output gyration radius as atom index %d is larger than the number of atoms" % iatom)
      except ValueError:
         #here 'atom' is a label rather than an index which is stored in latom
         iatom = -1
         latom = atom

      q = depstrip(self.beads.q)
      qc = depstrip(self.beads.qc)
      nat = self.beads.natoms
      nb = self.beads.nbeads
      rg_tot = 0.0
      ncount = 0
      for i in range(nat):
         if (atom != "" and iatom != i and latom != self.beads.names[i]):
            continue

         rg_at = 0.0
         for j in range(nb):
            dq = q[j,3*i:3*(i+1)] - qc[3*i:3*(i+1)]
            rg_at += np.dot(dq, dq)
         ncount += 1
         rg_tot += np.sqrt(rg_at/float(nb))

      if ncount == 0:
         raise IndexError("Couldn't find an atom which matched the argument of r_gyration")

      return rg_tot/float(ncount)

   def kstress_cv(self):
      """Calculates the quantum centroid virial kinetic stress tensor
      estimator.

      Note that this is not divided by the volume or the number of beads.

      Returns:
         A 3*3 tensor with all the components of the tensor.
      """

      kst = np.zeros((3,3),float)
      q = depstrip(self.beads.q)
      qc = depstrip(self.beads.qc)
      pc = depstrip(self.beads.pc)
      m = depstrip(self.beads.m)
      fall = depstrip(self.forces.f)
      na3 = 3*self.beads.natoms

      for b in range(self.beads.nbeads):
         for i in range(3):
            for j in range(i,3):
               kst[i,j] -= np.dot(q[b,i:na3:3] - qc[i:na3:3],
                  fall[b,j:na3:3])

      # return the CV estimator MULTIPLIED BY NBEADS -- again for consistency with the virial, kstress_MD, etc...
      for i in range(3):
         kst[i,i] += self.beads.nbeads * ( np.dot(pc[i:na3:3],pc[i:na3:3]/m) )

      return kst

   def opening(self, bead):
      """Path opening function, used in linlin momentum distribution
      estimator.

      Args:
         bead: The index of the bead to shift.
      """

      return bead/float(self.beads.nbeads) + 0.5*(1.0/self.beads.nbeads - 1)

   def get_linlin(self, ux="0", uy="0", uz="0", atom=""):
      """Calculates the end-to-end distribution for a particular path opening
      vector.

      Args:
         ux: The x-component of the path opening vector.
         uy: The y-component of the path opening vector.
         uz: The z-component of the path opening vector.
         atom: If given, specifies the atom to give the kinetic energy
            for. If not, the simulation kinetic energy is given.
      """

      try:
         #iatom gives the index of the atom to be studied
         iatom = int(atom)
         latom = ""
         if iatom >= self.beads.natoms:
            raise IndexError("Cannot output linlin estimator as atom index %d is larger than the number of atoms" % iatom)
      except ValueError:
         #here 'atom' is a label rather than an index which is stored in latom
         iatom = -1
         latom = atom

      beta = 1.0/(self.ensemble.temp*Constants.kb)

      u = np.array([float(ux), float(uy), float(uz)])
      u_size = np.dot(u,u)
      q = depstrip(self.beads.q)
      nat = self.beads.natoms
      nb = self.beads.nbeads
      nx_tot = 0.0
      ncount = 0
      for i in range(nat):
         if (atom != "" and iatom != i and latom != self.beads.names[i]):
            continue

         mass = self.beads.m[i]
         self.dbeads.q[:] = q
         for b in range(nb):
            self.dbeads.q[b,3*i:3*(i+1)] += self.opening(b)*u
         dV = self.dforces.pot - self.forces.pot

         n0 = np.exp(-mass*u_size/(2.0*beta*Constants.hbar**2))
         nx_tot += n0*np.exp(-dV*beta/float(self.beads.nbeads))
         ncount += 1

      if ncount == 0:
         raise IndexError("Couldn't find an atom which matched the argument of linlin")

      return nx_tot/float(ncount)

   def get_yama_estimators(self, fd_delta= - _DEFAULT_FINDIFF):
      """Calculates the quantum scaled coordinate kinetic energy estimator.

      Uses a finite difference method to calculate the estimators
      needed to calculate the energy and heat capacity of the system, as
      shown in Takeshi M. Yamamoto, Journal of Chemical Physics,
      104101, 123 (2005). Returns both eps_v and eps_v' as defined in
      the above article. Note that heat capacity is calculated as
      beta**2*kboltzmann*(<eps_v**2> - <eps_v>**2 - <eps_v'>), and the
      energy of the system as <eps_v>.

      Args:
         fd_delta: the relative finite difference in temperature to apply in
         computing finite-difference quantities. If it is negative, will be
         scaled down automatically to avoid discontinuities in the potential.
      """

      dbeta = abs(float(fd_delta))
      beta = 1.0/(Constants.kb*self.ensemble.temp)

      qc = depstrip(self.beads.qc)
      q = depstrip(self.beads.q)
      v0 = self.forces.pot/self.beads.nbeads
      while True:
         splus = np.sqrt(1.0 + dbeta)
         sminus = np.sqrt(1.0 - dbeta)

         for b in range(self.beads.nbeads):
            self.dbeads[b].q = qc*(1.0 - splus) + splus*q[b,:]
         vplus = self.dforces.pot/self.beads.nbeads

         for b in range(self.beads.nbeads):
            self.dbeads[b].q = qc*(1.0 - sminus) + sminus*q[b,:]
         vminus = self.dforces.pot/self.beads.nbeads

         #print "DISPLACEMENT CHECK YAMA db: %e, d+: %e, d-: %e, dd: %e" %(dbeta, (vplus-v0)*dbeta, (v0-vminus)*dbeta, abs((vplus+vminus-2*v0)/(vplus-vminus)))

         if (fd_delta < 0 and abs((vplus+vminus-2*v0)/(vplus-vminus)) > self._DEFAULT_FDERROR and dbeta > self._DEFAULT_MINFID):
             if  dbeta > self._DEFAULT_MINFID :
                dbeta *= 0.5
                info("Reducing displacement in scaled coordinates estimator", verbosity.low)
                continue
             else:
                warning("Could not converge displacement for scaled coordinate estimators", verbosity.low)
                eps = 0.0
                eps_prime = 0.0
                break
         else:
            eps = ((1.0 + dbeta)*vplus - (1.0 - dbeta)*vminus)/(2*dbeta)
            eps += 0.5*(3*self.beads.natoms)/beta

            eps_prime = ((1.0 + dbeta)*vplus + (1.0 - dbeta)*vminus - 2*v0)/(dbeta**2*beta)
            eps_prime -= 0.5*(3*self.beads.natoms)/beta**2

            break

      return np.asarray([eps, eps_prime])

   def get_scyama_estimators(self, fd_delta= - _DEFAULT_FINDIFF):
      """Calculates the quantum scaled coordinate suzuki-chin kinetic energy estimator for the Suzuki-Chin propagator.

      Uses a finite difference method to calculate the estimators
      needed to calculate the energy and heat capacity of the system, as
      shown in Takeshi M. Yamamoto, Journal of Chemical Physics,
      104101, 123 (2005). Returns both eps_v and eps_v' as defined in
      the above article. Note that heat capacity is calculated as
      beta**2*kboltzmann*(<eps_v**2> - <eps_v>**2 - <eps_v'>), and the
      energy of the system as <eps_v>.

      Args:
         fd_delta: the relative finite difference in temperature to apply in
         computing finite-difference quantities. If it is negative, will be
         scaled down automatically to avoid discontinuities in the potential.
      """

      dbeta = abs(float(fd_delta))
      beta = 1.0/(Constants.kb*self.ensemble.temp)
      self.dforces.omegan2=self.forces.omegan2
      self.dforces.alpha=self.forces.alpha

      qc = depstrip(self.beads.qc)
      q = depstrip(self.beads.q)

      v0=(self.forces.pot+self.forces.potsc)/self.beads.nbeads

      while True:
         splus = np.sqrt(1.0 + dbeta)
         sminus = np.sqrt(1.0 - dbeta)

         for b in range(self.beads.nbeads):
            self.dbeads[b].q = qc*(1.0 - splus) + splus*q[b,:]
         vplus=(self.dforces.pot+self.dforces.potsc)/self.beads.nbeads

         for b in range(self.beads.nbeads):
            self.dbeads[b].q = qc*(1.0 - sminus) + sminus*q[b,:]
         vminus=(self.dforces.pot+self.dforces.potsc)/self.beads.nbeads

         if (fd_delta < 0 and abs((vplus+vminus-2*v0)/(vplus-vminus)) > self._DEFAULT_FDERROR):
             if  dbeta > self._DEFAULT_MINFID :
                dbeta *= 0.5
                info("Reducing displacement in scaled coordinates estimator", verbosity.low)
                continue
             else:
                warning("Could not converge displacement for scaled coordinate estimators", verbosity.low)
                eps = 0.0
                eps_prime = 0.0
                break
         else:
            eps = ((1.0 + dbeta)*vplus - (1.0 - dbeta)*vminus)/(2*dbeta)
            eps += 0.5*(3*self.beads.natoms)/beta

            eps_prime = ((1.0 + dbeta)*vplus + (1.0 - dbeta)*vminus - 2*v0)/(dbeta**2*beta)
            eps_prime -= 0.5*(3*self.beads.natoms)/beta**2

            break

      return np.asarray([eps, eps_prime])

   def get_isotope_yama(self, alpha="1.0", atom=""):
      """Gives the components of the yamamoto scaled-mass KE estimator
      for a given atom index.

      Args:
         alpha: m'/m the mass ratio
         atom: the index of the atom to compute the isotope fractionation
            pair for, or a label

      Returns:
         a tuple from which one can reconstruct all that is needed to
         compute the SMKEE, and its statistical accuracy:
         (sum_deltah, sum_ke, log(sum(weights)), log(sum(weight*ke)),
            sign(sum(weight*ke)) )
      """

      try:
         #iatom gives the index of the atom to be studied
         iatom = int(atom)
         latom = ""
         if iatom >= self.beads.natoms:
            raise IndexError("Cannot output scaled-mass kinetic energy estimator as atom index %d is larger than the number of atoms" % iatom)
      except ValueError:
         #here 'atom' is a label rather than an index which is stored in latom
         iatom = -1
         latom = atom

      alpha = float(alpha)

      atcv = 0.0
      atcv2 = 0.0
      alogr = 0.0
      alogr2 = 0.0
      law = 0.0
      lawke = 0.0
      sawke = 1.0
      ni = 0

      # strips dependency control since we are not gonna change the true beads in what follows
      q = depstrip(self.beads.q)
      f = depstrip(self.forces.f)
      qc = depstrip(self.beads.qc)

      for i in range(self.beads.natoms):
         # selects only the atoms we care about
         if (atom != "" and iatom != i and latom != self.beads.names[i]):
            continue

         ni += 1

         # arranges coordinate-scaled beads in a auxiliary beads object
         self.dbeads.q[:] = q[:]
         for b in range(self.beads.nbeads):
            self.dbeads.q[b,3*i:3*(i+1)] = ( qc[3*i:3*(i+1)]+
                        np.sqrt(1.0/alpha)*(q[b,3*i:3*(i+1)]-qc[3*i:3*(i+1)])  )

         tcv = 0.0
         for b in range(self.beads.nbeads):
            tcv += np.dot( (self.dbeads.q[b,3*i:3*(i+1)]-self.dbeads.qc[3*i:3*(i+1)]),
                          self.dforces.f[b,3*i:3*(i+1)] )
         tcv *= -0.5/self.beads.nbeads
         tcv += 1.5*Constants.kb*self.ensemble.temp

         logr = (self.dforces.pot-self.forces.pot)/(Constants.kb*self.ensemble.temp*self.beads.nbeads)

         atcv += tcv
         atcv2 += tcv*tcv

         alogr += logr
         alogr2 += logr*logr;

         #accumulates log averages in a way which preserves accuracy
         if (ni == 1):
            law = -logr
         else:
            (law, drop) = logsumlog( (law,1.0), (-logr,1.0))

         #here we need to take care of the sign of tcv, which might as well be
         #negative... almost never but...
         if (ni == 1):
            lawke = -logr + np.log(abs(tcv))
            sawke = np.sign(tcv);
         else:
            (lawke, sawke) = logsumlog( (lawke, sawke), (-logr+np.log(abs(tcv)), np.sign(tcv)) )

      if ni == 0:
         raise IndexError("Couldn't find an atom which matched the argument of isotope_y")

      return np.asarray([alogr/ni, alogr2/ni, atcv/ni, atcv2/ni, law, lawke, sawke])

   def get_isotope_thermo(self, alpha="1.0", atom=""):
      """Gives the components of the thermodynamic scaled-mass KE
      estimator for a given atom index.

      Args:
         alpha: m'/m the mass ratio
         atom: the index of the atom to compute the isotope fractionation
            pair for, or a label

      Returns:
         a tuple from which one can reconstruct all that is needed to
         compute the SMKEE:
         (sum_deltah, sum_ke, log(sum(weights)), log(sum(weight*ke)),
            sign(sum(weight*ke)) )
      """

      try:
         #iatom gives the index of the atom to be studied
         iatom = int(atom)
         latom = ""
         if iatom >= self.beads.natoms:
            raise IndexError("Cannot output scaled-mass kinetic energy estimator as atom index %d is larger than the number of atoms" % iatom)
      except ValueError:
         #here 'atom' is a label rather than an index which is stored in latom
         iatom = -1
         latom = atom

      alpha = float(alpha)

      atcv = 0.0
      alogr = 0.0
      atcv2 = 0.0
      alogr2 = 0.0
      law = 0.0
      lawke = 0.0
      sawke = 1.0
      ni = 0

      # strips dependency control since we are not gonna change the true beads in what follows
      q = depstrip(self.beads.q)
      f = depstrip(self.forces.f)
      qc = depstrip(self.beads.qc)

      for i in range(self.beads.natoms):
         # selects only the atoms we care about
         if (atom != "" and iatom != i and latom != self.beads.names[i]):
            continue

         ni += 1

         spr = 0.0
         for b in range(1,self.beads.nbeads):
            for j in range(3*i,3*(i+1)):
               spr += (q[b,j]-q[b-1,j])**2
         for j in range(3*i,3*(i+1)):
            spr += (q[self.beads.nbeads-1,j]-q[0,j])**2

         spr *= 0.5*self.beads.m[i]*self.nm.omegan2

         # centroid virial contribution from atom i
         tcv = 0.0
         for b in range(self.beads.nbeads):
            tcv += np.dot( (q[b,3*i:3*(i+1)]-qc[3*i:3*(i+1)]), f[b,3*i:3*(i+1)])
         tcv *= -0.5/self.beads.nbeads
         tcv += 1.5*Constants.kb*self.ensemble.temp

         logr = (alpha-1)*spr/(Constants.kb*self.ensemble.temp*self.beads.nbeads)

         atcv += tcv
         atcv2 += tcv*tcv
         alogr += logr
         alogr2 += logr*logr

         #accumulates log averages in a way which preserves accuracy
         if (ni == 1):
            law = -logr
         else:
            (law, drop) = logsumlog( (law,1.0), (-logr,1.0))

         #here we need to take care of the sign of tcv, which might as well be
         #negative... almost never but...
         if (ni == 1):
            lawke = -logr + np.log(abs(tcv))
            sawke = np.sign(tcv)
         else:
            (lawke, sawke) = logsumlog( (lawke, sawke), (-logr+np.log(abs(tcv)), np.sign(tcv)) )

      if ni == 0:
         raise IndexError("Couldn't find an atom which matched the argument of isotope_y")

      return np.asarray([alogr/ni, alogr2/ni, atcv/ni, atcv2/ni, law, lawke, sawke])

   def get_isotope_zetatd (self, alpha="1.0", atom=""):
      """Gives the components  to directly compute the relative probablity of
         isotope substitution in two different systems/phases.

      Args:
         alpha: m'/m the mass ratio
         atom: the label or index of the atom to compute the isotope fractionation pair for

      Returns:
         a tuple from which one can reconstruct all that is needed to
         compute the relative probability of isotope substitution:
         (spraverage, spr2average, sprexpaverage)
      """

      try:
         #iatom gives the index of the atom to be studied
         iatom = int(atom)
         latom = ""
         if iatom >= self.beads.natoms:
            raise IndexError("Cannot output scaled-mass kinetic energy estimator as atom index %d is larger than the number of atoms" % iatom)
      except ValueError:
         #here 'atom' is a label rather than an index which is stored in latom
         iatom = -1
         latom = atom

      alpha = float(alpha)

      sprsum = 0.0
      sprexpsum = 0.0
      spr2sum = 0.0
      ni = 0

      # strips dependency control since we are not gonna change the true beads in what follows
      q = depstrip(self.beads.q)
      betaP = 1.0/(Constants.kb*self.ensemble.temp*self.beads.nbeads)

      for i in range(self.beads.natoms):
         # selects only the atoms we care about
         if (atom != "" and iatom != i and latom != self.beads.names[i]):
            continue

         ni += 1

         spr = 0.0
         for b in range(1,self.beads.nbeads):
            for j in range(3*i,3*(i+1)):
               spr += (q[b,j]-q[b-1,j])**2
         for j in range(3*i,3*(i+1)):
            spr += (q[self.beads.nbeads-1,j]-q[0,j])**2

         # spr = 0.5*(alpha-1)*m_H*omegan2*sum {(q_i+1 - q_i)**2}
         spr *= 0.5*(alpha-1.0)*self.beads.m[i]*self.nm.omegan2
         spr2 = spr*spr
         sprexp = np.exp(-betaP*spr)

         sprsum += spr
         spr2sum += spr2
         sprexpsum += sprexp

      if ni == 0:
         raise IndexError("Couldn't find an atom which matched the argument of isotope_zetatd")

      spraverage = sprsum/ni
      spr2average = spr2sum/ni
      sprexpaverage = sprexpsum/ni

      return np.asarray([spraverage, spr2average, sprexpaverage])

   def get_isotope_zetasc (self, alpha="1.0", atom=""):
      """Gives the components  to directly compute the relative probablity of
         isotope substitution in two different systems/phases.

      Args:
         alpha: m'/m the mass ratio
         atom: the label or index of the atom to compute the isotope fractionation pair for

      Returns:
         a tuple from which one can reconstruct all that is needed to
         compute the relative probability of isotope substitution using
         scaled coordinates:
         (yamaaverage, yama2average, yamaexpaverage)
      """

      try:
         #iatom gives the index of the atom to be studied
         iatom = int(atom)
         latom = ""
         if iatom >= self.beads.natoms:
            raise IndexError("Cannot output scaled-mass kinetic energy estimator as atom index %d is larger than the number of atoms" % iatom)
      except ValueError:
         #here 'atom' is a label rather than an index which is stored in latom
         iatom = -1
         latom = atom

      alpha = float(alpha)
      scalefactor = 1.0/np.sqrt(alpha)
      betaP = 1.0/(Constants.kb*self.ensemble.temp*self.beads.nbeads)

      scsum = 0.0
      scexpsum = 0.0
      sc2sum = 0.0
      ni = 0

      qc = depstrip(self.beads.qc)
      q = depstrip(self.beads.q)
      v0 = self.forces.pot
      self.dbeads.q = q

      for i in range(self.beads.natoms):
         # selects only the atoms we care about
         if (atom != "" and iatom != i and latom != self.beads.names[i]):
            continue

         ni += 1

         for b in range(self.beads.nbeads):
            for j in range(3*i,3*(i+1)):
               self.dbeads.q[b,j] = qc[j]*(1.0 - scalefactor) + scalefactor*q[b,j]

         sc = self.dforces.pot - v0
         sc2 = sc*sc
         scexp = np.exp(-betaP*sc)

         scsum += sc
         sc2sum += sc2
         scexpsum += scexp

         self.dbeads.q = q

      if ni == 0:
         raise IndexError("Couldn't find an atom which matched the argument of isotope_zetasc")
      return np.asarray([scsum/ni, sc2sum/ni, scexpsum/ni])

   def get_isotope_zetatd_4th (self, alpha="1.0", atom=""):
      """Gives the components to directly compute the relative probablity of
         isotope substitution in two different systems/phases.
         Includes extra terms needed for Suzuki-Chin and Takahashi-Imada
         4th-order reweighing.

      Args:
         alpha: m'/m the mass ratio
         atom: the label or index of the atom to compute the isotope fractionation pair for

      Returns:
         a tuple that contains terms for the computation of isotope fractionation:
         (spraverage, spr2average, sprexpaverage)
         and re-weighting terms for higher-order correction
          (ti_weight, chin_weight)
      """

      try:
         #iatom gives the index of the atom to be studied
         iatom = int(atom)
         latom = ""
         if iatom >= self.beads.natoms:
            raise IndexError("Cannot output scaled-mass kinetic energy estimator as atom index %d is larger than the number of atoms" % iatom)
      except ValueError:
         #here 'atom' is a label rather than an index which is stored in latom
         iatom = -1
         latom = atom

      alpha = float(alpha)

      tdsum = 0.0
      tdexpsum = 0.0
      td2sum = 0.0
      chinexpsum = 0.0
      tiexpsum = 0.0
      ni = 0

      # strips dependency control since we are not gonna change the true beads in what follows
      q = depstrip(self.beads.q)
      f = depstrip(self.forces.f)
      m3 = depstrip(self.beads.m3)
      pots = self.forces.pots
      betaP = 1.0/(self.beads.nbeads*Constants.kb*self.ensemble.temp)

      for i in range(self.beads.natoms):
         # selects only the atoms we care about
         if (atom != "" and iatom != i and latom != self.beads.names[i]):
            continue

         ni += 1

         spr = 0.0
         for b in range(1,self.beads.nbeads):
            for j in range(3*i,3*(i+1)):
               spr += (q[b,j]-q[b-1,j])**2
         for j in range(3*i,3*(i+1)):
            spr += (q[self.beads.nbeads-1,j]-q[0,j])**2
         spr *= 0.5*(alpha-1.0)*self.beads.m[i]*self.nm.omegan2

         # Suzuki-Chin correction
         chin=0.0
         for b in range(1,self.beads.nbeads,2):
             for j in range(3*i,3*(i+1)):
				    chin += (f[b,j]**2)
         chin *=(1.0/alpha  - 1.0) *1.0/self.beads.m[i] *(4.0/3.0)*(1.0/12.0)/self.nm.omegan2

         # Takahashi-Imada correction
         ti = 0.0
         for b in range(self.beads.nbeads):
             for j in range(3*i,3*(i+1)):
				    ti += (f[b,j]**2)
         ti *= (1.0/alpha  - 1.0) *1.0/self.beads.m[i] *(1.0/24.0)/self.nm.omegan2

         td = spr
         td2 = td*td
         tdexp = np.exp(-betaP*td)
         chinexp = np.exp(-betaP*(spr+chin))
         tiexp = np.exp(-betaP*(spr+ti))

         tdsum += td
         td2sum += td2
         tdexpsum += tdexp
         chinexpsum += chinexp
         tiexpsum += tiexp

      if ni == 0:
         raise IndexError("Couldn't find an atom which matched the argument of isotope_zetatd")

      return np.asarray([ tdsum/ni, td2sum/ni, tdexpsum/ni, tiexpsum/ni, chinexpsum/ni ])

   def get_isotope_zetasc_4th (self, alpha="1.0", atom=""):
      """Gives the components  to directly compute the relative probablity of
         isotope substitution in two different systems/phases.
         Includes extra terms needed for Suzuki-Chin and Takahashi-Imada
         4th-order reweighing.

      Args:
         alpha: m'/m the mass ratio
         atom: the label or index of the atom to compute the isotope fractionation pair for

      Returns:
         a tuple that contains terms for the computation of isotope fractionation:
         (scaverage, sc2average, scexpaverage)
         and re-weighting terms for higher-order correction
         (ti_weight, chin_weight)
      """

      try:
         #iatom gives the index of the atom to be studied
         iatom = int(atom)
         latom = ""
         if iatom >= self.beads.natoms:
            raise IndexError("Cannot output scaled-mass kinetic energy estimator as atom index %d is larger than the number of atoms" % iatom)
      except ValueError:
         #here 'atom' is a label rather than an index which is stored in latom
         iatom = -1
         latom = atom

      alpha = float(alpha)
      scalefactor = 1.0/np.sqrt(alpha)
      betaP = 1.0/(Constants.kb*self.ensemble.temp*self.beads.nbeads)

      scsum = 0.0
      scexpsum = 0.0
      sc2sum = 0.0
      chinexpsum = 0.0
      tiexpsum = 0.0

      ni = 0

      qc = depstrip(self.beads.qc)
      q = depstrip(self.beads.q)
      f = depstrip(self.forces.f)
      v0 = self.forces.pot
      pots = self.forces.pots

      for i in range(self.beads.natoms):
         # selects only the atoms we care about
         if (atom != "" and iatom != i and latom != self.beads.names[i]):
            continue

         ni += 1

         self.dbeads.q[:] = q
         # shifts beads positions
         for b in range(self.beads.nbeads):
            for j in range(3*i,3*(i+1)):
               self.dbeads.q[b,j] = qc[j]*(1.0 - scalefactor) + scalefactor*q[b,j]

         # computes the potential term in the scaled coordinates estimator
         sc = self.dforces.pot - v0

         # this is the extra correction from Suzuki-Chin terms in the hamiltonian.
         # first, the part with |F(q)|^2. this is the scaled-coordinates F with mass m'
         # minus the original coordinates with mass m
         df = depstrip(self.dforces.f)
         dpots = self.dforces.pots

         # Suzuki-Chin correction
         chin=0.0
         for b in range(1,self.beads.nbeads,2):
             for j in range(3*i,3*(i+1)):
				    chin += (df[b,j]**2/alpha - f[b,j]**2)
         chin*= 1.0/self.beads.m[i] *(4.0/3.0)*(1.0/12.0)/self.nm.omegan2

         # then, this is the odd/even correction term to the potential.
         # here there is just the mass-scaling that enters, as there is no explicit mass
         for b in range(0,self.beads.nbeads,2):
		      chin +=  ((-dpots[b]+dpots[b+1]) - (-pots[b]+pots[b+1]) )/3.0

         # Takahashi-Imada correction
         ti=0.0
         for b in range(self.beads.nbeads):
             for j in range(3*i,3*(i+1)):
				    ti += (df[b,j]**2/alpha - f[b,j]**2)
         ti *= 1.0/self.beads.m[i] *(1.0/24.0)/self.nm.omegan2

         sc2 = sc*sc
         scexp = np.exp(-betaP*sc)
         chinexp = np.exp(-betaP*(sc+chin))
         tiexp = np.exp(-betaP*(sc+ti))

         scsum += sc
         sc2sum += sc2
         scexpsum += scexp
         chinexpsum += chinexp
         tiexpsum += tiexp

      self.dbeads.q[:] = q[:]
      if ni == 0:
         raise IndexError("Couldn't find an atom which matched the argument of isotope_zetasc")

      return np.asarray([scsum/ni, sc2sum/ni, scexpsum/ni, tiexpsum/ni, chinexpsum/ni])

   def get_chin_correction (self):

      f = depstrip(self.forces.f)
      m3 = depstrip(self.beads.m3)
      pots = self.forces.pots
      betaP = 1.0/(self.beads.nbeads*Constants.kb*self.ensemble.temp)

      chin = 0.0

      for j in range(self.beads.natoms*3):
         for b in range(1,self.beads.nbeads,2): # only loops on odd beads
             chin += (f[b,j]**2)/m3[b,j]

      chin *= (4.0/3.0)*(1.0/12.0)/self.nm.omegan2

      for b in range(0,self.beads.nbeads,2):
		   chin += (-pots[b]+pots[b+1])/3.0

      chin*=-betaP
      chin2 = chin**2
      chinexp = np.exp(chin)

      return np.asarray([chin, chin2, chinexp])

   def get_ti_correction (self):

      f = depstrip(self.forces.f)
      m3 = depstrip(self.beads.m3)
      pots = self.forces.pots
      betaP = 1.0/(self.beads.nbeads*Constants.kb*self.ensemble.temp)

      ti = 0.0

      for j in range(self.beads.natoms*3):
         for b in range(self.beads.nbeads):
             ti += (f[b,j]**2)/m3[b,j]

      ti *= (1.0/24.0)/self.nm.omegan2


      ti*=-betaP
      ti2 = ti**2
      tiexp = np.exp(ti)

      return np.asarray([ti, ti2, tiexp])

   def get_ti_term(self, atom=""):
      """Calculates the TI correction potential.

      Args:
         atom: If given, specifies the atom to give the TI correction
            for. If not, the system kinetic energy is given.
      """

      try:
         #iatom gives the index of the atom to be studied
         iatom = int(atom)
         latom = ""
         if iatom >= self.beads.natoms:
            raise IndexError("Cannot output kinetic energy as atom index %d is larger than the number of atoms" % iatom)
      except ValueError:
         #here 'atom' is a label rather than an index which is stored in latom
         iatom = -1
         latom = atom

      f = depstrip(self.forces.f)
      m3 = depstrip(self.beads.m3)
      pots = self.forces.pots
      betaP = 1.0/(self.beads.nbeads*Constants.kb*self.ensemble.temp)

      ti = 0.0

      ncount = 0
      for i in range(self.beads.natoms):
         if (atom != "" and iatom != i and latom != self.beads.names[i]):
            continue

         for j in range(3*i,3*(i+1)):
            for b in range(self.beads.nbeads):
               ti += (f[b,j]**2)/m3[b,j]

         ncount += 1

      ti *= (1.0/24.0)/self.nm.omegan2/self.beads.nbeads
      if ncount == 0:
         warning("Couldn't find an atom which matched the argument of TI potential, setting to zero.", verbosity.medium)

      return ti


class Trajectories(dobject):
   """A simple class to take care of output of trajectory data.

   Attributes:
      system: The system object from which the position data will be
         obtained.
      fatom: A dummy beads object used so that individual replica trajectories
         can be output.
      traj_dict: A dictionary containing all the trajectories that can be
         output.
   """

   def __init__(self):
      """Initialises a Trajectories object."""

      self.traj_dict = {
      # Note that here we want to return COPIES of the different arrays, so we make sure to make an operation in order not to return a reference.
      "positions": { "dimension" : "length",
                     "help": "The atomic coordinate trajectories. Will print out one file per bead, unless the bead attribute is set by the user.",
                     'func': (lambda : 1.0*self.system.beads.q)},
      "velocities": {"dimension" : "velocity",
                     "help": "The velocity trajectories. Will print out one file per bead, unless the bead attribute is set by the user.",
                     'func': (lambda : self.system.beads.p/self.system.beads.m3)},
      "momenta": {"dimension" : "momentum",
                     "help": "The momentum trajectories. Will print out one file per bead, unless the bead attribute is set by the user.",
                     'func': (lambda : 1.0*self.system.beads.p)},
      "forces": {    "dimension" : "force",
                     "help": "The force trajectories. Will print out one file per bead, unless the bead attribute is set by the user.",
                     'func': (lambda : 1.0*self.system.forces.f ) },

      "forces_sc": {    "dimension" : "force",
                     "help": "The Suzuki-Chin component of force trajectories. Will print out one file per bead, unless the bead attribute is set by the user.",
                     'func': (lambda : 1.0*self.system.forces.f + 1.0*self.system.forces.fsc ) },
      "x_centroid": {"dimension" : "length",
                     "help": "The centroid coordinates.",
                     'func': (lambda : 1.0*self.system.beads.qc)},
      "v_centroid": {"dimension" : "velocity",
                     "help": "The centroid velocity.",
                     'func': (lambda : self.system.beads.pc/self.system.beads.m3[0])},
      "x_centroid_even": {"dimension" : "length",
                     "help": "The suzuki-chin centroid coordinates.",
                     'func': (lambda : 2*np.sum(self.system.beads.q[::2,:],axis=0)/self.system.beads.nbeads)},
      "v_centroid_even": {"dimension" : "velocity",
                     "help": "The suzuki-chin centroid velocity.",
                     'func': (lambda : 2*np.sum((self.system.beads.p/self.system.beads.m3)[::2,:],axis=0)/self.system.beads.nbeads)},
      "x_centroid_odd": {"dimension" : "length",
                     "help": "The suzuki-chin centroid coordinates.",
                     'func': (lambda : 2*np.sum(self.system.beads.q[1::2,:],axis=0)/self.system.beads.nbeads)},
      "v_centroid_odd": {"dimension" : "velocity",
                     "help": "The suzuki-chin centroid velocity.",
                     'func': (lambda : 2*np.sum((self.system.beads.p/self.system.beads.m3)[1::2,:],axis=0)/self.system.beads.nbeads)},
      "p_centroid": {"dimension" : "momentum",
                     "help": "The centroid momentum.",
                     'func': (lambda : 1.0*self.system.beads.pc)},
      "f_centroid": {"dimension" : "force",
                     "help": "The force acting on the centroid.",
                     'func': (lambda : np.sum(self.system.forces.f,0)/float(self.system.beads.nbeads))},
      "kinetic_cv": {"dimension" : "energy",
                     "help": "The centroid virial quantum kinetic energy estimator for each atom, resolved into Cartesian components [xx, yy, zz]",
                     'func': self.get_akcv},
      "kinetic_od": {"dimension" : "energy",
                     "help": "The off diagonal elements of the centroid virial quantum kinetic energy tensor [xy, xz, yz]",
                     'func': self.get_akcv_od},
      "r_gyration": {"dimension" : "length",
                     "help": "The radius of gyration of the ring polymer, for each atom and resolved into Cartesian components [xx, yy, zz]",
                     'func': self.get_rg},
      "extras": {    "help": """The additional data returned by the client code, printed verbatim. Will print
                             out one file per bead, unless the bead attribute is set by the user.""",
                     'func': (lambda : self.system.forces.extras)},
      "isotope_zetatd":  {"dimension" : "undefined",
                          "help": """Thermodynamic isotope fractionation direct estimator in the form of ratios of partition functions. Takes two arguments, 'alpha' , which gives the
                      scaled mass parameter and default to '1.0', and 'atom', which is the label or index of a type of atoms. All the atoms but the selected ones
                      will have zero output""",
                          'func': self.get_isotope_zetatd},
      "isotope_zetasc":  {"dimension" : "undefined",
                          "help": """Scaled-coordinates isotope fractionation direct estimator in the form of ratios of partition functions. Takes two arguments, 'alpha' , which gives the
                      scaled mass parameter and default to '1.0', and 'atom', which is the label or index of a type of atoms. All the atoms but the selected ones
                      will have zero output""",
                          'func': self.get_isotope_zetasc}
      }


   def bind(self, system):
      """ Binds to a system object to fetch atomic and force data.

      Args:
         system: The system object that will be managed by this Trajectories.
      """

      self.system = system
      # dummy beads and forcefield objects so that we can use scaled and
      # displaced path estimators without changing the simulation bead
      # coordinates
      self.dbeads = system.beads.copy()
      self.dcell = system.cell.copy()
      self.dforces = self.system.forces.copy(self.dbeads, self.dcell)

   def get_akcv(self):
      """Calculates the contribution to the kinetic energy due to each degree
      of freedom.
      """

      rv = np.zeros(self.system.beads.natoms*3)
      for b in range(self.system.beads.nbeads):
         rv[:] += (self.system.beads.q[b]-self.system.beads.qc)*self.system.forces.f[b]
      rv *= -0.5/self.system.beads.nbeads
      rv += 0.5*Constants.kb*self.system.ensemble.temp
      return rv

   def get_akcv_od(self):
      """Calculates the "off-diagonal" contribution to the kinetic energy tensor
      due to each atom.
      """

      rv = np.zeros((self.system.beads.natoms,3))
      # helper arrays to make it more obvious what we are computing
      dq = np.zeros((self.system.beads.natoms,3))
      f = np.zeros((self.system.beads.natoms,3))
      for b in range(self.system.beads.nbeads):
         dq[:] = (self.system.beads.q[b]-self.system.beads.qc).reshape((self.system.beads.natoms,3))
         f[:] = self.system.forces.f[b].reshape((self.system.beads.natoms,3))
         rv[:,0] += dq[:,0]*f[:,1] + dq[:,1]*f[:,0]
         rv[:,1] += dq[:,0]*f[:,2] + dq[:,2]*f[:,0]
         rv[:,2] += dq[:,1]*f[:,2] + dq[:,2]*f[:,1]
      rv *= 0.5
      rv *= -0.5/self.system.beads.nbeads

      return rv.reshape(self.system.beads.natoms*3)

   def get_rg(self):
      """Calculates the radius of gyration of the ring polymers.

      Computes separately the x, y, z contributions so that the actual
      gyration radius can be recovered as sqrt(rx^2+ry^2+rz^2).
      """

      q = depstrip(self.system.beads.q)
      qc = depstrip(self.system.beads.qc)
      nat = self.system.beads.natoms
      nb = self.system.beads.nbeads
      rg = np.zeros(3*nat)
      for i in range(nb):
         for j in range(nat):
            dq = q[i,3*j:3*(j+1)] - qc[3*j:3*(j+1)]
            rg[3*j:3*(j+1)] += dq*dq
      return np.sqrt(rg/float(nb))

   def get_isotope_zetatd (self, alpha="1.0", atom=""):
      """Get the thermodynamic isotope ratio direct estimator for each atom.
      output format:
      column 1: exponent of the direct estimator
      column 2: square of the exponent
      column 3: td estimator

      Args:
         alpha: m'/m the mass ratio
      """
      try:
         #iatom gives the index of the atom to be studied
         iatom = int(atom)
         latom = ""
         if iatom >= self.system.beads.natoms:
            raise IndexError("Cannot output scaled-mass kinetic energy estimator as atom index %d is larger than the number of atoms" % iatom)
      except ValueError:
         #here 'atom' is a label rather than an index which is stored in latom
         iatom = -1
         latom = atom

      alpha = float(alpha)

      nat = self.system.beads.natoms
      nb = self.system.beads.nbeads
      zetatd = np.zeros((nat,3))
      # strips dependency control since we are not gonna change the true beads in what follows
      q = depstrip(self.system.beads.q)

      for i in range(nat):
         # selects only the atoms we care about
         if (atom != "" and iatom != i and latom != self.system.beads.names[i]):
            continue

         for b in range(1,nb):
            for j in range(3*i,3*(i+1)):
               zetatd[i,0] += (q[b,j]-q[b-1,j])**2
         for j in range(3*i,3*(i+1)):
            zetatd[i,0] += (q[nb-1,j]-q[0,j])**2

         zetatd[i,0] *= 0.5*(alpha-1.0)*self.system.beads.m[i]*self.system.nm.omegan2

      zetatd[:,1] = np.square(zetatd[:,0])
      zetatd[:,2] = np.exp(-1.0/(Constants.kb*self.system.ensemble.temp*nb)*zetatd[:,0])

      return zetatd.reshape(nat*3)

   def get_isotope_zetasc (self, alpha="1.0", atom=""):
      """Get the scaled-coordinates isotope ratio direct estimator for each atom.

      output format:
      column 1: exponent of the direct estimator
      column 2: square of the exponent
      column 3: sc estimator

      Args:
         alpha: m'/m the mass ratio
      """
      try:
         #iatom gives the index of the atom to be studied
         iatom = int(atom)
         latom = ""
         if iatom >= self.system.beads.natoms:
            raise IndexError("Cannot output scaled-mass kinetic energy estimator as atom index %d is larger than the number of atoms" % iatom)
      except ValueError:
         #here 'atom' is a label rather than an index which is stored in latom
         iatom = -1
         latom = atom

      alpha = float(alpha)
      scalefactor = 1.0/np.sqrt(alpha)
      beta = 1.0/(Constants.kb*self.system.ensemble.temp)

      nat = self.system.beads.natoms
      nb = self.system.beads.nbeads
      zetasc = np.zeros((nat,3))

      qc = depstrip(self.system.beads.qc)
      q = depstrip(self.system.beads.q)
      v0 = self.system.forces.pot/nb
      self.dbeads.q = q

      for i in range(nat):
         # selects only the atoms we care about
         if (atom != "" and iatom != i and latom != self.system.beads.names[i]):
            continue

         for b in range(nb):
            for j in range(3*i,3*(i+1)):
               self.dbeads.q[b,j] = qc[j]*(1.0 - scalefactor) + scalefactor*q[b,j]
         zetasc[i,0] = self.dforces.pot/nb - v0

         self.dbeads.q = q

      zetasc[:,1] = np.square(zetasc[:,0])
      zetasc[:,2] = np.exp(-1.0*beta*zetasc[:,0])

      return zetasc.reshape(nat*3)

   def __getitem__(self, key):
      """Retrieves the item given by key.

      Note that if the key contains a string (arg1; arg2; ... )
      then it will pass the appropriate positional arguments to the
      calculation function of the property. Note the brackets and
      the semi-colon separators. If instead we have the syntax
      (arg1=val1;arg2; ... ), then the keyword/value pair (arg1,val1)
      will be added to the keyword argument list. The appropriate key word
      arguments will then be passed to the calculation function instead.

      Similarly, if the key contains a string {unit}, then it will take
      the string 'unit' and use it to define the units that the trajectory
      is output in.

      Args:
         key: A string contained in trajectory_dict.

      Returns:
         The trajectory labelled by the keyword key, along with its unit
         keyword, and the argument lists for the function used to calculate
         the trajectory specified by the keyword key.
      """

      (key, unit, arglist, kwarglist) = getall(key)
      pkey = self.traj_dict[key]

      #pkey["func"](*arglist,**kwarglist) gives the value of the trajectory
      #in atomic units. unit_to_user() returns the value in the user
      #specified units.

<<<<<<< HEAD
      value = pkey["func"](*arglist,**kwarglist)
      if "dimension" in pkey:
          dimension = pkey["dimension"]
=======
      cq = self[what]
      if getkey(what) in [ "extras" ] :
         stream.write(" #*EXTRAS*# Step:  %10d  Bead:  %5d  \n" % (self.system.simul.step+1, b) )
         stream.write(cq[b])
         stream.write("\n")
         if flush :
			stream.flush()
			os.fsync(stream)
         return
      elif getkey(what) in [ "positions", "velocities", "forces", "forces_sc", "momenta" ] :
         fatom = Atoms(self.system.beads.natoms)
         fatom.names[:] = self.system.beads.names
         fatom.q[:] = cq[b]
>>>>>>> 3f926a58
      else:
          dimension = ""
      return value, dimension, unit <|MERGE_RESOLUTION|>--- conflicted
+++ resolved
@@ -17,6 +17,8 @@
 from ipi.utils.mathtools import logsumlog, h2abc_deg
 import ipi.utils.io as io
 from ipi.utils.io.inputs import io_xml
+from ipi.engine.atoms import *
+from ipi.engine.cell import *
 from ipi.engine.ensembles import *
 from ipi.engine.forces import *
 
@@ -2261,25 +2263,9 @@
       #in atomic units. unit_to_user() returns the value in the user
       #specified units.
 
-<<<<<<< HEAD
       value = pkey["func"](*arglist,**kwarglist)
       if "dimension" in pkey:
           dimension = pkey["dimension"]
-=======
-      cq = self[what]
-      if getkey(what) in [ "extras" ] :
-         stream.write(" #*EXTRAS*# Step:  %10d  Bead:  %5d  \n" % (self.system.simul.step+1, b) )
-         stream.write(cq[b])
-         stream.write("\n")
-         if flush :
-			stream.flush()
-			os.fsync(stream)
-         return
-      elif getkey(what) in [ "positions", "velocities", "forces", "forces_sc", "momenta" ] :
-         fatom = Atoms(self.system.beads.natoms)
-         fatom.names[:] = self.system.beads.names
-         fatom.q[:] = cq[b]
->>>>>>> 3f926a58
       else:
           dimension = ""
       return value, dimension, unit 