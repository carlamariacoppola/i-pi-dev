--- conflicted
+++ resolved
@@ -582,24 +582,16 @@
             dependencies=[dget(self.beads, "m"), dget(self, "f"), dget(self,"pots"), dget(self,"alpha"),  dget(self,"omegan2")],
             func=self.get_potssc ) )
                                          
-<<<<<<< HEAD
-=======
       dset(self, "coeffsc_part_1", depend_array(name="coeffsc_part_1",value=np.zeros((self.nbeads,1), float),
             func=self.get_coeffsc_part_1))
 
       dset(self, "coeffsc_part_2", depend_array(name="coeffsc_part_2",value=np.zeros((self.nbeads,1) , float),
             dependencies=[dget(self,"alpha"),  dget(self,"omegan2")], func=self.get_coeffsc_part_2))
 
->>>>>>> 9d7148d4
       dset(self, "f_4th_order", depend_array(name="f_4th_order",value=np.zeros((self.nbeads,3*self.natoms),float),
             dependencies=[dget(self.beads, "m"), dget(self, "f"), dget(self,"pots") ],
             func=self.f_4th_order_combine))
 
-<<<<<<< HEAD
-      dset(self, "fsc", depend_array(name="fsc",value=np.zeros((self.nbeads,3*self.natoms),float),
-            dependencies=[dget(self, "f_4th_order"), dget(self,"alpha"),  dget(self,"omegan2")],
-            func=self.get_scforce))
-=======
       dset(self, "fsc_part_1", depend_array(name="fsc_part_1",value=np.zeros((self.nbeads,3*self.natoms),float),
             dependencies=[dget(self, "coeffsc_part_1"), dget(self,"f")],
             func=self.get_fsc_part_1))
@@ -611,7 +603,6 @@
       dset(self, "fsc", depend_array(name="fsc",value=np.zeros((self.nbeads,3*self.natoms),float),
             dependencies=[dget(self, "fsc_part_1"), dget(self,"fsc_part_2")],
             func=self.get_fsc))
->>>>>>> 9d7148d4
 
       dset(self, "potsc", value=depend_value(name="potsc",
             dependencies=[dget(self,"potssc")],
@@ -733,17 +724,12 @@
       return fk
 
    def forces_4th_order(self, index):
-<<<<<<< HEAD
-      """ Fetches the 4th order |f^2| correction to a force vector associated with a given component."""
-=======
       """ Fetches the 4th order |f^2| correction to the force vector associated with a given component."""
 
       # gives an error is number of beads is not even.
       if self.nbeads % 2 != 0:
          warning("ERROR: Suzuki-Chin factorization requires even number of beads!")
          exit()
-
->>>>>>> 9d7148d4
 
       # calculates the finite displacement.
       fbase = depstrip(self.f)
@@ -752,14 +738,6 @@
       dq = delta * fbase / self.beads.m3
 
       # stores the force component.
-<<<<<<< HEAD
-      fbase = self.mforces[index].weight * self.mforces[index].mts_weights.sum() * self.mrpc[index].b2tob1(depstrip(self.mforces[index].f))
-
-      # uses a fwd difference if epsilon > 0.
-      if self.mforces[index].epsilon > 0.0:
-
-            # for the case of alpha = 0, only odd beads are displaced.
-=======
       fbase = self.mrpc[index].b2tob1(depstrip(self.mforces[index].f))
 
       # uses a fwd difference if epsilon > 0.
@@ -780,7 +758,6 @@
             exit()
 
          # for the case of alpha = 0, only odd beads are displaced.
->>>>>>> 9d7148d4
          if self.alpha == 0:
  
             # we use an aux force evaluator with half the number of beads. 
@@ -792,21 +769,6 @@
             f_4th_order = fbase * 0.0
 
             # displaces odd beads only.
-<<<<<<< HEAD
-            for k in range(self.nbeads / 2):
-               j = 2 * k + 1
-               self.dbeads.q[k] = self.beads.q[j] - dq[j]
-
-            # calculates the force.
-            fminus = self.dforces.mforces[index].weight * self.dforces.mforces[index].mts_weights.sum() * self.dforces.mrpc[index].b2tob1((depstrip(self.dforces.mforces[index].f)))
-
-            # calculates the finite difference.
-            for k in range(self.nbeads/2):
-               j = 2 * k + 1
-               f_4th_order[j] = 2.0 * (fminus[k] - fbase[j]) / delta
-
-         # For the case of alpha != 0, forces need to be evaluated on all the beads.
-=======
             self.dbeads.q = depstrip(self.beads.q)[1::2] - dq[1::2]
 
             # calculates the force.
@@ -816,7 +778,6 @@
             f_4th_order[1::2] = 2.0 * (fminus - fbase[1::2]) / delta
 
          # For the case of alpha != 0, all the beads are displaced.
->>>>>>> 9d7148d4
          else:
            
          # we use an aux force evaluator with the same number of beads.
@@ -831,11 +792,7 @@
             self.dbeads.q = self.beads.q + dq
 
             # calculates the force.
-<<<<<<< HEAD
-            fplus = self.dforces.mforces[index].weight * self.dforces.mforces[index].mts_weights.sum() * self.dforces.mrpc[index].b2tob1((depstrip(self.dforces.mforces[index].f)))
-=======
             fplus = self.dforces.mrpc[index].b2tob1((depstrip(self.dforces.mforces[index].f)))
->>>>>>> 9d7148d4
 
             # calculates the finite difference.
             f_4th_order = 2.0 * (fbase - fplus) / delta
@@ -855,21 +812,11 @@
             if self.alpha==0:
 
                # the first half of the aux beads are fwd displaced while the second half are bkwd displaced configurations.
-<<<<<<< HEAD
-               for k in range(self.nbeads / 2):
-                  j = 2 * k + 1
-                  self.dbeads.q[k] = self.beads.q[j] + dq[j]
-                  self.dbeads.q[self.nbeads / 2 + k] = self.beads.q[j] - dq[j]
-                  
-               # calculates the forces.
-               fplusminus = self.dforces.mforces[index].weight * self.dforces.mforces[index].mts_weights.sum() * self.dforces.mrpc[index].b2tob1(depstrip(self.dforces.f))
-=======
                self.dbeads.q[:self.nbeads / 2] = depstrip(self.beads.q)[1::2] + dq[1::2]
                self.dbeads.q[-self.nbeads / 2:] = depstrip(self.beads.q)[1::2] - dq[1::2]
                   
                # calculates the forces.
                fplusminus = self.dforces.mrpc[index].b2tob1(depstrip(self.dforces.mforces[index].f))
->>>>>>> 9d7148d4
 
                # calculates the finite difference.
                for k in range(self.nbeads/2):
@@ -882,21 +829,13 @@
                self.dbeads.q = self.beads.q + dq
 
                # calculates the forces.
-<<<<<<< HEAD
-               fplus = self.mforces[index].weight * self.mforces[index].mts_weights.sum() * self.mrpc[index].b2tob1((self.dforces.f))
-=======
                fplus = self.dforces.mrpc[index].b2tob1(depstrip(self.dforces.mforces[index].f))
->>>>>>> 9d7148d4
 
                # displaces the beads.
                self.dbeads.q = self.beads.q - dq
 
                # calculates the forces.
-<<<<<<< HEAD
-               fminus = self.mforces[index].weight * self.mforces[index].mts_weights.sum() * self.mrpc[index].b2tob1((self.dforces.f))
-=======
                fminus = self.dforces.mrpc[index].b2tob1(depstrip(self.dforces.mforces[index].f))
->>>>>>> 9d7148d4
                # calculates the finite difference.
                f_4th_order = 2.0 * (fminus - fplus) / 2.0 / delta
 
@@ -928,13 +867,8 @@
 
       rf = np.zeros((self.nbeads,3*self.natoms),float)
       for k in range(self.nforces):
-<<<<<<< HEAD
-         if self.mforces[k].weight > 0:
-            rf += self.forces_4th_order(k)
-=======
          if self.mforces[k].weight > 0 and self.mforces[k].mts_weights.sum() != 0:
             rf += self.mforces[k].weight * self.mforces[k].mts_weights.sum() * self.forces_4th_order(k)
->>>>>>> 9d7148d4
       return rf
 
    def pot_combine(self):
@@ -988,24 +922,6 @@
    def get_fsc_part_1(self):
       """Obtains the linear component of Suzuki-Chin correction to the force."""
 
-<<<<<<< HEAD
-   def get_scforce(self):
-      """ Obtains Suzuki-Chin forces"""
-
-      if self.nbeads % 2 != 0:
-         warning("ERROR: Suzuki-Chin factorization requires even number of beads!")
-         exit()
-
-      fbase = depstrip(self.f)
-      fsc = depstrip(self.f_4th_order)
-
-      for k in range(self.nbeads):
-         if k%2 == 0:
-           fsc[k] = -self.f[k] / 3.0 + (self.alpha / self.omegan2 / 9.0) * fsc[k]
-         else:
-           fsc[k] =  self.f[k] / 3.0 + ((1.0 - self.alpha) / self.omegan2 / 9.0) * fsc[k]
-      return fsc
-=======
       return self.coeffsc_part_1 * depstrip(self.f)
 
    def get_fsc_part_2(self):
@@ -1032,5 +948,4 @@
       rc = np.zeros(self.beads.nbeads)
       rc[0::2] =  (self.alpha / self.omegan2 / 9.0)
       rc[1::2] =  ((1.0 - self.alpha) / self.omegan2 / 9.0)
-      return np.asmatrix(rc).T
->>>>>>> 9d7148d4
+      return np.asmatrix(rc).T