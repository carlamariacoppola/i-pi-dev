--- conflicted
+++ resolved
@@ -741,15 +741,6 @@
     """
 
     def __new__(cls,  *args, **kwds):
-<<<<<<< HEAD
-         """ Initialize the object using __new__, because we do not want 
-         to impose to derived classes to call the super __init__ """ 
-         
-         obj = object.__new__(cls)
-         obj.dd = ddirect(obj)
-         return obj
-         
-=======
 
         """ Initialize the object using __new__, because we do not want
         to impose to derived classes to call the super __init__ """
@@ -758,7 +749,6 @@
         obj.dd = ddirect(obj)
         return obj
 
->>>>>>> cb455d0f
     def __getattribute__(self, name):
         """Overrides standard __getattribute__().
 
@@ -788,29 +778,6 @@
             if hasattr(obj, '__set__'):
                 return obj.__set__(self, value)
         return object.__setattr__(self, name, value)
-<<<<<<< HEAD
-        
-
-class ddirect(object):
-    """ Gives a "view" of a depend object where one can directly access its 
-    depend_base members. """
-    
-    def __init__(self, dobj):
-        """ Just stores a reference to the dobject we want to access """
-        
-        object.__setattr__(self, "dobj", dobj)
-    
-    def __getattribute__(self, name):
-        """ Overrides the dobject value access mechanism and returns the actual 
-        member objects. """
-        
-        return object.__getattribute__(object.__getattribute__(self, "dobj"),name)
-        
-    def __setattr__(self, name, value):
-        """ Overrides the dobject value access mechanism and returns the actual 
-        member objects. """
-        
-=======
 
 
 class ddirect(object):
@@ -832,5 +799,4 @@
         """Overrides the dobject value access mechanism and returns the actual
         member objects."""
 
->>>>>>> cb455d0f
         return object.__setattr__(object.__getattribute__(self,"dobj"), name, value)