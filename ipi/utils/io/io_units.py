--- conflicted
+++ resolved
@@ -34,8 +34,6 @@
     Returns:
 
     """
-<<<<<<< HEAD
-=======
     
     if comment == "" and output != 'objects': # fast mode
         return {
@@ -45,7 +43,6 @@
           "natoms": len(names),
           "cell": cell,
         }
->>>>>>> 73c728eb
 
     # Extracting trajectory units
     family, unit = 'undefined', ''
