--- conflicted
+++ resolved
@@ -411,15 +411,9 @@
         A formatted string.
     """
 
-<<<<<<< HEAD
-   if not type in writetype_funcs:
-      raise TypeError("Conversion not available for given type")   
-   return writetype_funcs[type](data)
-=======
     if not type in writetype_funcs:
         raise TypeError("Conversion not available for given type")
     return writetype_funcs[type](data)
->>>>>>> bcb2d3e9
 
 
 def write_list(data, delims="[]"):
