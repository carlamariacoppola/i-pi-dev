\documentclass[11pt,english,fleqn]{report}
\IfFileExists{t1futs.fd}{\usepackage{fourier}}{}
\IfFileExists{putb8a.pfb}{\usepackage{helvet}}{\usepackage{lmodern}}
\usepackage[T1]{fontenc}
\usepackage[latin9]{inputenc}
\setcounter{secnumdepth}{3}
\setcounter{tocdepth}{3}
\usepackage{babel}
\usepackage{verbatim}
\usepackage{graphicx}
\usepackage{url}
\usepackage{amsmath}
\usepackage{amssymb}

% MC STYLE
\usepackage[a4paper]{geometry}
\geometry{verbose,tmargin=3cm,bmargin=3cm,lmargin=3.5cm,rmargin=3.0cm}
\usepackage[pagestyles]{titlesec}
\usepackage[unicode,colorlinks,breaklinks]{hyperref}
\usepackage{float}
\usepackage{caption}
\usepackage[sort&compress,numbers]{natbib}
\usepackage{microtype}
\usepackage{etoolbox}
\setlength{\emergencystretch}{2em}

%%%%%%%%%%%%%%%%%%%%%%%%%%%%
% page layout
%%%%%%%%%%%%%%%%%%%%%%%%%%%%
\widowpenalty=200
\clubpenalty=200
\setlength{\parskip}{0.0ex plus 0.5ex minus 0.0ex}
% headings
\renewpagestyle{headings}[\small]{
\headrule \sethead{ %
{\ifnumgreater{\value{chapter}}{0}{Chapter \thechapter}{\bf \chaptertitle}} %
}{ %
{   \ifnumgreater{\value{chapter}}{0}{\bf \chaptertitle}{}} %
} %
{ \usepage}
}
\pagestyle{headings}

%empty page to pad chapters
\makeatletter
\def\cleardoublepage{\clearpage\if@twoside \ifodd\c@page\else
\hbox{}
\vspace*{\fill}
\begin{center}
\
\end{center}
\vspace{\fill}
\thispagestyle{empty}
\newpage
\if@twocolumn\hbox{}\newpage\fi\fi\fi}
\makeatother
%%%%%%%%%%%%%%%%%%%%%%%%%%%%
% spacings (use a lot of rubber lenghts)
%%%%%%%%%%%%%%%%%%%%%%%%%%%%
\setlength{\floatsep}{2ex plus 5ex minus 1ex }
\setlength{\textfloatsep}{3ex plus 3ex minus 1ex }

%%%%%%%%%%%%%%%%%%%%%%%%%%%%
% floats setup
%%%%%%%%%%%%%%%%%%%%%%%%%%%%
% positioning
\renewcommand{\topfraction}{0.85}
\renewcommand{\bottomfraction}{0.85}
\renewcommand{\textfraction}{0.15}
\renewcommand{\floatpagefraction}{0.65}
\setcounter{topnumber}{2}
\setcounter{bottomnumber}{2}
%default placement
\floatplacement{figure}{btp}
% caption
\captionsetup{margin=10pt,font=small,labelfont=bf}

%%%%%%%%%%%%%%%%%%%%%%%%%%%
% chapter headings
%%%%%%%%%%%%%%%%%%%%%%%%%%%
\titleformat{\chapter}[display]{\normalfont\huge\bfseries}%
{\vspace{1.5em}\raggedleft\large\chaptertitlename ~\thechapter\hrule\vspace{-0.5ex}}
{-0.25ex}{\begin{minipage}{0.75\textwidth}\raggedright}[\end{minipage}]
\makeatletter


%%%%%%%%%%%%%%%%%%%%%%%%%%%
% properties and fields formatting
%%%%%%%%%%%%%%%%%%%%%%%%%%%
% old version using ifthenelse
%\newcommand{\ipiitem}[3]{%
%  \ifthenelse{ \equal{#1}{} } %
%             {} %
%             { \ifthenelse{ \equal{#1}{\underline{\smash{}}} } %
%                          {} %
%                          {  %
%      {\noindent\textbf{#1}:\rule{0.0pt}{1.05\baselineskip}\quad} % uses a strut to add a bit of vertical space
%                          } %
%             } %
%   {#2}\parskip=0pt\par
%   \ifthenelse{ \equal{#3}{} } %
%              {} %
%              { {\hfill\raggedleft\textit{\small #3}\par} }
%}

\newcommand{\ipiitem}[3]{%
   \ifblank{#1} % if no name is specified just output nothing
           {} %
           { \ifstrequal{#1}{\underline{\smash{}}} % also in this case
             {} %
             { % print out beautifully
               {\noindent\textbf{#1}:\rule{0.0pt}{1.05\baselineskip}\quad} % uses a strut to add a bit of vertical space
             } %
           } %
    {#2}\parskip=0pt\par % prints the help text
   \ifblank{#3}{} %
          { {\hfill\raggedleft\textit{\small #3}\par} } % details string
}

\makeatletter
\newenvironment{ipifield}[4]{ %
   \ifblank{#1} {} {\vspace{0.5em}}  % some spacing between fields
   \noindent\parskip=0pt\begin{tabular}[t]{|p{1.0\linewidth}}   % table filling the whole line -- fields cannot break
      %cell without border
      \multicolumn{1}{@{}p{1.0\linewidth}}{
         \ipiitem{\underline{\smash{#1}}}{#2}{}  % name and help string
         \ifblank{#4} % if there are no attributes, write here the details
                 {  \ifblank{#3} {} % if there are any....
                            {{\hfill\raggedleft\textit{\small #3}}\par}}
                 {} %else do nothing here
         } \vspace{-1em}\\ % close multicol, go down and back up
      % cell with border (only if attributes are present)
      \ifblank{#4} {} % do nothing if there are no attributes (the details may just have been printed above
              { \ifblank{#3} {} { \vspace{-1em}{\hfill\raggedleft\textit{\small #3}}\par } % print the details
                {#4} \vspace{-1em} \\\hline } % negative vspace to undo the line break
   \end{tabular}
   \parskip=0pt\list{}{\listparindent 1.5em % indent the body of the environment
         \leftmargin    \listparindent
         \rightmargin   0pt
         \parsep        0pt
         \itemsep       0pt
         \topsep        0pt
          }%
    \item\relax
 }
 {\endlist}
\makeatother

%%%%%%%%%%%%%%%%%%%%%%%%%%%%%% User specified LaTeX commands.
\usepackage{color}
\usepackage{multicol}\makeindex
\usepackage{xspace}
\usepackage[numbers]{natbib}

\newenvironment{code}{%
\footnotesize
\verbatim
}{
\endverbatim
\normalsize
}

\makeatother

\begin{document}
\newcommand{\dd}{\; \mathrm{d}}
\newcommand{\Tr}{\mathrm{Tr}}
\newcommand{\bra}{< \! \!}
\newcommand{\ket}{\! \! >}
\newcommand{\betan}{\beta_N}
\newcommand{\logn}{\mathrm{ln}}
\newcommand{\expon}{\mathrm{exp}}
\newcommand{\Imag}{\mathrm{Im}}
\newcommand{\ipi}{{i-PI}\xspace}
\newcommand{\DFT}{Quantum Espresso, CP2K, CPMD and FHI-AIMS }
\newcommand{\empirical}{LAMMPS}

\begin{titlepage}

\begin{center}
\vspace*{2.5cm}

\par\end{center}

\begin{center}
\includegraphics[width=0.6\textwidth]{figures/ipi-logo.pdf}
\par\end{center}

\begin{center}
{\Large\bf A Python interface for \\Path Integral Molecular Dynamics}
\par\end{center}

\begin{center}
{\large v. 1.0}
\par\end{center}

\end{titlepage}

\pagenumbering{roman}

\tableofcontents{}


\newpage{}\pagenumbering{arabic}


\chapter{About \ipi}

\label{intro}

\ipi is a Path Integral Molecular Dynamics (PIMD) interface written
in Python, designed to be used together with an \emph{ab initio} evaluation
of the interactions between the atoms. The main goal is to decouple
the problem of evolving the ionic positions to sample the appropriate
thermodynamic ensemble and the problem of computing the inter-atomic
forces.

\begin{figure}[hb]
\centering\includegraphics[width=0.9\textwidth]{figures/ipi-scheme.pdf}
\caption{\label{fig:scheme} Schematic representation of the functioning of \ipi{}.}
\end{figure}

The implementation is based on a client-server paradigm, where \ipi
acts as the server and deals with the propagation of the nuclear dynamics,
whereas the calculation of the potential energy, forces and the potential
energy part of the pressure virial is delegated to one or more instances
of an external code, acting as clients. Since the main focus is on
performing \emph{ab initio} PIMD -- where the cost of the force evaluation
is overwhelming relative to the ionic dynamics -- clarity has been
privileged over speed. Still, the implementation of \ipi is efficient
enough that it can be used with empirical forcefields to perform simple
benchmarks and preparatory simulations.


\section{Manual structure}

This manual will be structured as follows:
\begin{itemize}
\item In chapter \ref{intro} we briefly discuss the basis for PIMD and
some of the specialized techniques used in \ipi.
\item In chapter \ref{getstarted} we will discuss how to install
and run the code, and test that it is working.
\item In chapter \ref{userguide} we explain in more detail the form of the input
and output files and how the communication between the client and
server codes is done.
\item In chapter \ref{hierarchy} a full list of the major classes used
in the code is given, along with the appropriate tag names and a brief
description of all the fields that can be specified in the xml input
file.
\item In chapter \ref{tutorial} we give a simple step-by-step walkthrough of
an example \ipi simulation.
\item In chapter \ref{trouble} we list some of the more commonly encountered
problems, and their solutions.
\end{itemize}

\section{Path Integral Molecular Dynamics}

Molecular dynamics (MD) is a technique used to study the properties
of a system of interacting particles by applying Newton's equations
of motion to produce trajectories which can be used to efficiently
explore the phase space. This can be used to calculate many equilibrium
and dynamical properties and to study systems from isolated gas molecules
to condensed phase bulk materials.

However, while this technique has been very successful, in most MD
implementations the assumption is made that the nuclei behave as classical
particles, which for light nuclei such as hydrogen is often a very
poor approximation as the effect of zero-point energy (ZPE) and quantum
tunnelling can be large. For example, even at room temperature the
vibrational frequency of an OH stretch in water is over 15 times larger
than the available thermal energy, and so this motion will be highly
quantized. The current state-of-the-art method to include nuclear
quantum effects (NQE) in the calculation of static properties of condensed
phase systems is path integral molecular dynamics (PIMD).

PIMD generates the quantum-mechanical ensemble of a system of interacting
particles by using MD in an extended phase space. This is derived
from the path integral formalism \cite{feyn-hibb65book}, which
relates the statistics of a collection of quantum particles to those
of a set of classical ring polymers, a ring polymer being a number
of replicas of a particle coupled by harmonic springs. This so-called
classical isomorphism is exact in the limit as the number of replicas
goes to infinity, but in practice is converged numerically with only
a finite number.

This then allows quantum phase space averages to be calculated from
classical trajectories, with only about an order of magnitude more
computing time than would be required for standard MD. Also, since
PIMD is simply classical MD in an extended phase space, many of the
techniques developed to improve the scope and efficiency of MD simulations
can be applied straightforwardly to the equivalent PIMD calculations
\cite{ceri+10jcp,mart+99jcp}. Finally, several techniques designed
specifically for PIMD simulations are now available to increase the
rate of convergence with respect to the number of replicas used
\cite{mark-mano08jcp,ceri+11jcp,suzu95pla,chin97pla,ceri+12prsa,pere-tuck11jcp},
further reducing the computational overhead of the method. All
of these facts mean that it is now feasible to do PIMD simulations
with thousands of molecules, or even to use \emph{ab initio} electronic
structure calculations to propagate the dynamics for small systems.

Furthermore, the framework used to run PIMD simulations can be adapted
to generate approximate quantum dynamical information
\cite{cao-voth93jcp,cao-voth94jcp,crai-mano04jcp,braa-mano06jcp},
and so can also be used to calculate correlation functions. While
real-time quantum coherences cannot be captured, the inclusion
of quantum statistical information
and the rapid decoherence observed in condensed phase systems mean
that in many cases very accurate results can be obtained from such
approximate treatments of quantum dynamics \cite{habe+13arpc}.


\section{Implementation}


\subsection{Automated evaluation (depend objects)}

\ipi uses a caching mechanism with automatic value updating to make
the code used to propagate the dynamics as simple and clear as possible.
Every physical quantity that is referenced in the code is created
using a {}``depend'' object class, which is given the parameters
on which it depends and a function used to calculate its value.

\begin{figure}[hpbt]
\centering\includegraphics[width=0.9\textwidth]{figures/ipi-depend.pdf}
\caption{\label{fig:depend} Schematic overview of the functioning of the
\emph{depend} class used as the base for properties and physical quantities in \ipi{}.
A few ``primitive'' quantities -- such as atomic positions or momenta -- can be modified
directly. For most properties, one defines a function that can compute based on the
value of other properties. Whenever one property is modified, all the quantities that
depend on it are marked as tainted, so that -- when the value of one of the properties
is used, the function can be invoked and the updated value obtained. If a quantity
is not marked as tainted, the cached value is returned instead.
}
\end{figure}


{}``Depend'' objects can be called to get the physical quantity
they represent. However, they have further functionality. Firstly,
once the value of a {}``depend'' object has been calculated, its
value is cached, so further references to that quantity will not need
to evaluate the function that calculates it. Furthermore, the code
keeps track of when any of the dependencies of the variable are updated,
and makes sure that the quantity is automatically recomputed when
it is needed.

This choice makes implementation slightly more complex when the physical
observables are first introduced as variables, as one has to take
care of stating their dependencies as well as the function that computes
them. However, the advantage is that when the physical quantities
are used, in the integrator of the dynamics or in the evaluation of
physical properties, one does not need to take care of book-keeping
and the code can be clean, transparent and readable.


\begin{figure}[hpbt]
\centering\includegraphics[width=0.9\textwidth]{figures/ipi-forces.pdf}
\caption{\label{fig:forces} Schematic representation of the different objects
that are involved in the evaluation of the forces. The multiple layers and complex
structure are necessary to give the possibility of decomposing the evaluation
of the forces between multiple different clients and using different imaginary
time partitioning (e.g. one can compute the bonded interactions using one client,
and use a different client to compute the long-range electrostatic interactions,
contracted on a single bead~\cite{mark-mano08jcp}).
}
\end{figure}


\subsection{Force evaluation}

Within \ipi{}, the evaluation of the forces plays a crucial role,
as it is the step requiring communication with the client code.
In order to have a flexible infrastructure that makes it possible
to perform simulations with advanced techniques such as ring-polymer
contraction~\cite{mark-mano08jcp}, the force evaluation machinery
in \ipi{} might appear complicated at first, and deserves a brief
discussion.

A scheme of the objects involved in the calculation of the forces
is presented in Figure~\ref{fig:forces}. The infrastracture comprises
a force provider class that deals with the actual subdivision of
work among the clients, and a sequence of objects that translate
the request of the overall force of the system into atomic
evaluations of one component of the force for an individual bead:
\ipi{} is built to hide the path integral infrastructure from the client, and so
beads must be transferred individually.

Let us discuss for clarity a practical example -- a calculation
of an empirical water model where the bonded interactions are
computed on 32 beads by the program A, and the non-bonded interactions
are computed by client B, ring-polymer contracted on 8 beads.
Each client ``type'' is associated with a \hyperref[FORCEFIELD]{ForceField}
object in the input. In the case of a \hyperref[FFSOCKET]{socket} interface,
the forcefield object specifies the address to which a client should connect,
and so multiple clients of type A or B can connect to \ipi{} at the same time.
Each forcefield object deals with queueing force evaluation requests
and computing them in a first-in-first-out fashion, possibly executing
multiple requests in parallel.

On the force evaluation side, the task of splitting the request of a
force evaluation into individual components and individual beads is
accomplished by a chain of three objects, Forces, ForceComponent and ForceBead.
<<<<<<< HEAD
is the main force Forces evaluator, that is built from the prototypes
listed within the \hyperref[FORCES]{forces} field of \hyperref[SYSTEM]{system}.
Each \hyperref[FORCECOMPONENT]{force} item within the
\hyperref[FORCES]{forces} tag describe one component of the force --
in our example one ForceComponent bound to a forcefield of type A,
=======
Forces is the main force evaluator, that is built from the prototypes
listed within the ``\hyperref[FORCES]{forces}'' field of 
``\hyperref[SYSTEM]{system}''.
Each ``\hyperref[FORCECOMPONENT]{force}'' item within the 
``\hyperref[FORCES]{forces}'' tag describe one component of the force --
in our example one ForceComponent bound to a forcefield of type A, 
>>>>>>> 8c16f920
evaluated on 32 beads, and one ForceComponent bound to type B, evaluated
on 8 beads. Forces contains the machinery that automatically contracts the
actual ring polymer to the number of beads required by each component,
and combines the various components with the given weights to provide the
overall force, energy and virial where required.
ForceComponent is a very simple helper class that associates with each bead
a ForceBead object, that is the entity in charge of filing force requests to
the appropriate ForceField object and waiting for completion of the
evaluation.

\subsection{Communication protocol}

Since \ipi is designed to be used with a wide range of codes and
platforms, it has to rely on a simple and robust method for communicating
between the server and client. Even though other choices are possible,
and it should be relatively simple to implement other means of communication,
the preferred approach relies on sockets as the underlying infrastructure.
Both Internet and Unix domain sockets can be used: the latter allow
for fast communication on a single node, whereas the former make
it possible to realise a distributed computing paradigm, with clients
running on different nodes or even on different HPC facilities. In
order to facilitate implementation of the socket communication in
client codes, a simple set of C wrappers to the standard libraries
socket implementation is provided as part of the \ipi distribution,
that can be used in any programming language that can be linked with
C code.

As far as the communication protocol is concerned, the guiding principle
has been keeping it to the lowest common denominator, and avoiding
any feature that may be code-specific. Only a minimal amount of information
is transferred between the client and the server; the position of
the atoms and cell parameters in one direction, and the forces, virial
and potential in the other.

For more details about sockets and communication, see \ref{distrib}.


\subsection{Internal units}

\label{units}

All the units used internally by \ipi are atomic units, as given
below. By default, both input and output data are given in atomic
units, but in most cases the default units can be overridden if one
wishes so. For details on how to do this, see \ref{inputunits} and
\ref{propertyfile}.

\texttt{
\begin{center}
\begin{tabular}{lll}
\hline\hline
Unit & Name & S.I. Value\\
\hline
Length & Bohr radius & 5.2917721e-11 m\\
Time & N.A. & 2.4188843e-17 s\\
Mass & Electron mass & 9.1093819e-31 kg\\
Temperature & Hartree & 315774.66 K\\
Energy & Hartree & 4.3597438e-18 J\\
Pressure & N.A. & 2.9421912e13 Pa\\
\hline\hline
\end{tabular}
%\par\end{center}
\end{center}
}


\section{Core features}

The functionality of \ipi includes:
\begin{itemize}
\item Thermostats for constant temperature ensembles, including: \begin{itemize}
\item Local and global stochastic thermostats \cite{lang08cras,buss-parr08cpc}, with optional optimized sampling of the ring polymer normal mode coordinates \cite{ceri+10jcp}.
\item Optimal sampling generalized Langevin equation (GLE) thermostats \cite{ceri+10jctc}.
\item Path integral + GLE (PI+GLE) thermostats \cite{ceri+11jcp} for accelerating the
convergence of the potential energy with respect to the number of replicas,
as well as the more recent PIGLET method \cite{ceri-mano12prl}, which also
accelerates the convergence of the kinetic energy.
\end{itemize}
\item Barostats for constant pressure ensembles \cite{mart+99jcp,buss+09jcp}.
\item Ring polymer contraction \cite{mark-mano08jcp}.
\item Scaled path finite difference energy and heat capacity estimators
\cite{yama05jcp}.
\item Displaced path momentum distribution estimator \cite{lin+10prl}.
\item Dynamical property calculation modes:\begin{itemize}
\item Ring polymer molecular dynamics \cite{crai-mano04jcp}.
\item Partially-adiabatic centroid molecular dynamics \cite{habe+08jcp,hone+06jcp}.
\item Parallel tempering \cite{earl-deem05pccp}, compatible with PIMD
\item Well-tempered ensemble sampling~\cite{bono-parr10prl}, also in combination
    with parallel tempering
\end{itemize}
\end{itemize}
%TODO add parallel tempering and NST when they've been developed

\section{Licence and credits}

Most of this code is distributed under the GPL licence. For more details see
\url{www.gnu.org/licences/gpl.html}.
So that they can easily be incorporated in other codes, the files
in the directory {}``drivers'' are all held under the MIT licence.
For more details see \url{https://fedoraproject.org/wiki/Licensing:MIT}.

If you use this code in any
future publications, please cite this using {[}cpc paper citation{]}.

\subsection{Contributors}

\ipi was originally written by M. Ceriotti and J. More at Oxford University,
together with D. Manolopoulos. T. Spura and M. Rossi contributed to the
initial development of the code, R. Distasio and B. Santra for helped creating patches for
Quantum Espresso.



\section{On-line resources}


\subsection{Python resources}

For help with Python programming, see \url{www.python.org}. For information
about the NumPy mathematical library, see \url{www.numpy.org}, and
for worked examples of its capabilities see \url{www.scipy.org/Tentative_NumPy_Tutorial}.
Finally, see \url{http://hgomersall.github.io/pyFFTW/} for documentation
on the Python FFTW library that is currently implemented with \ipi.


\subsection{Client code resources}

\label{librarywebsites}

There are currently client patches available for Quantum Espresso
and CP2K for all currently maintained versions. It should also
be possible to adapt these patches
to other versions of the codes with minor modifications. For more
information about Quantum Espresso and CP2K, go to \url{www.quantum-espresso.org}
and \url{www.cp2k.org} respectively.

There is also a patch for the latest version of the LAMMPS empirical potential MD code.
More information on this code can be found at \url{http://lammps.sandia.gov/index.html}.

There are several Fortran and C libraries that most client codes will
probably need to run, such as FFTW, BLAS and LAPACK. These can be
found at \url{www.fftw.org}, \url{www.netlib.org/blas} and \url{www.netlib.org/lapack}
respectively.

These codes do not come as part of the \ipi package, and must be
downloaded separately. See chapter~\ref{clientinstall} for more details
of how to do this.


\subsection{\ipi resources}

For more information about \ipi{} and to download the source code
go to \url{gle4md.berlios.de }, where one can also obtain colored-noise
parameters to run Path Integral with Generalized Langevin Equation
thermostat (PI+GLE/PIGLET) calculations.


\chapter{Getting started}

\label{getstarted}


\section{Installing \ipi}

\label{install}


\subsection{Requirements}

\ipi is Python code, and as such strictly speaking does not
need to be compiled and installed. The {\tt i-pi} file in the
root directory of the distribution is the main (executable) script,
and can be run as long as the system has installed:
\begin{itemize}
\item Python version 2.4 or greater
\item The Python numerical library NumPy
\end{itemize}
See \ref{runningsimulations} for more details on how to launch
\ipi.

Additionally, most client codes will have their own requirements.
Many of them, including the test client codes given in the {}``drivers''
directory, will need a suitable Fortran compiler. A C compiler is
required for the sockets.c wrapper to the sockets standard library.
Most electronic structure codes will also need to be linked with some
mathematical libraries, such as BLAS, FFTW and LAPACK. Installation
instructions for these codes should be provided as part of the code
distribution and on the appropriate website, as given in \ref{librarywebsites}.
Patching for use with \ipi{} should not introduce further dependencies.

\subsubsection{Using the setup.py module}

While the {\tt i-pi} file can be used to run any \ipi simulation, it
is often more convenient to install the package to the system's
Python modules path, so that it is accessible by all users and can
be run without specifying the path to the Python script.

For this purpose we have included a module in the root directory of the \ipi
distribution, {\tt setup.py}, which handles creating a package with the
executable and all the modules which are necessary for it to run.
The first step is to build the distribution using:

\begin{code}
> python setup.py build
\end{code}
Note that this requires the distutils package that comes with the
python-dev package.

This creates a "build" directory containing only the files that
are used to run an \ipi simulation, which can then be used to create the
executable. This can be done in two ways,
depending on whether or not the user has root access. If the user does
have root access, then the following command will add the relevant source
files to the standard Python library directory:

\begin{code}
> python setup.py install
\end{code}
This will install the package in the /usr/lib/py\_vers directory,
where py\_vers is the version of Python that is being used.
This requires administrator priviledges.

Otherwise, one can install \ipi in a local Python path. If such
path does not exist yet, one must create directories for the package to
go into, using:

\begin{code}
> mkdir ~/bin
> mkdir ~/lib/py_vers
> mkdir ~/lib/py_vers/site-packages
\end{code}

Next, you must tell Python where to find this library, by appending
to the Linux environment variable PYTHONPATH, using:

\begin{code}
> export PYTHONPATH=$PYTHONPATH:~/lib/py_vers/site-packages/
\end{code}

Finally, the code can be installed using:

\begin{code}
> python setup.py install --prefix=~
\end{code}

Either way, it will now be possible to run the code automatically, using

\begin{code}
> i-pi input_file.xml
\end{code}

\subsection{\ipi download}

A zip file can be downloaded from the website \url{gle4md.berlios.de}.
To install this you need to input the following command:

\begin{code}
> unzip i-pi_1.0.zip
\end{code}


You can also obtain a local clone of the git repository (listed on \url{gle4md.berlios.de}) using:

\begin{code}
> git clone https://github.com/i-pi/i-pi.git
\end{code}

The \ipi executable will run immediately, without needing to be installed
or compiled, but we include a setup.py module in the main directory so it can
be installed to the Python tree if so desired.

\subsection{Installing NumPy}

NumPy is the standard Python mathematics library, and is used for
most of the array manipulation and linear algebra in \ipi. It should
be installed alongside most standard Python environments on HPC facilities.
Otherwise, it is generally relatively straightforward to install it.

In any case you must first obtain the NumPy code, which can be downloaded
as a tar file from \url{http://www.numpy.org}. If the version of
NumPy being installed is given by {}``np\_vers'', this can be extracted
using:

\begin{code}
> tar xzf np_vers.tar.gz
\end{code}

Before installing this code it first needs to be configured correctly.
Note that this requires the distutils package that comes with the
python-dev package. Assuming that the required software is installed,
the NumPy package is built using:

\begin{code}
> python setup.py build
\end{code}

The next step is to install NumPy. By default the download is to the
directory /usr/local. If you have root access, and so can write to
/usr, then all that needs to be done to finish the install is:

\begin{code}
> python setup.py install
\end{code}

If you do not have root access, then the next step depends on which
version of Python is beind used. With versions 2.6 or later there
is a simple command to automatically download into the directory \$HOME/local:

\begin{code}
> python setup.py install --user
\end{code}

With Python 2.4/2.5 the process is a little more involved. First you
must explicitly install the package in the directory of choice, {}``np\_dir''
say, with the following command:

\begin{code}
> python setup.py install --prefix=np_dir
\end{code}

Next, you must tell Python where to find this library, by appending
to the Linux environment variable PYTHONPATH. If you are
using Python version {}``py\_vers'', then the NumPy libraries will
have been installed in the directory {}``np\_dir/lib/py\_vers/site-packages'',
or a close analogue of this. In the above case the following command
will allow the Python interpreter to find the NumPy libraries:

\begin{code}
> export PYTHONPATH=$PYTHONPATH:np_dir/lib/py_vers/site-packages
\end{code}
%$

Now Python scripts can import the NumPy libraries using:

\begin{code}
import numpy
\end{code}


\subsection{PyFFTW}

Some of the steps in the dynamics algorithm involve a change of variables
from the bead coordinates to the normal modes of the ring polymers.
Currently, this transformation is, at least by default, computed using
a fast-Fourier transform (FFT) library within the NumPy distribution.
This however is not the only distribution that could be used, and
indeed faster stand-alone versions exist. The gold-standard FFT library
is the FFTW library, which is a set of C libraries that have been
heavily optimized for a wide range of applications. There have been
a number of Python wrappers built around the FFTW library, one of which
is currently interfaced with \ipi. This code can be found at \url{https://github.com/hgomersall/pyFFTW},
and has documentation at \url{http://hgomersall.github.io/pyFFTW/}.

This code has the following dependencies:
\begin{itemize}
\item Python version 2.7 or greater
\item Numpy version 1.6 or greater
\item FFTW version 3.2 or greater
\end{itemize}
This can be installed in the same way as NumPy, except using the code
distribution above, or using various installation packages as per
the instructions on the above documentation. Note that no other options
need to be specified in the input file; \ipi will check to
see if this library is available, and if it is it will be used by
default. Otherwise the slower NumPy version will be used.


\section{Installing clients}

\label{clientinstall}

\subsection{Patching CP2K}


You can download the source code for CP2K at \url{www.cp2k.org/}.
This can either be downloaded as a tar file, which
can be extracted in the same way as the Python and NumPy
libraries above, or via a svn client.

As an example of the latter, CP2K version 2.4 can be downloaded to
a directory {}``cp2k-2.4'' using the command:

\begin{code}
> svn checkout svn://svn.code.sf.net/p/cp2k/code/branches/cp2k-2_4-branch cp2k-2.4
\end{code}

Before CP2K can run with \ipi, the code
must be adapted to use the socket interface.
For this purpose \ipi is distributed with patch files in the
directory {}``patches''. When applied to a clean
distribution, these will adjust the source code to make it
compatible with \ipi.

For example, if we take CP2K
version 2.4.0, and assuming that you are
currently in the top level directory of the CP2K distribution,
the patch can be applied to the source code using:

\begin{code}
> patch -p1 < ipidir/i-pi/patches/cp2k-2.4.0_ipi.patch
\end{code}
where ipidir is the directory containing the \ipi source code.

After this, continue the compilation as per the instructions at
\url{www.cp2k.org/} to complete the install.
There are currently patches available for CP2K versions 2.4, 2.3, 2.2 and 2.1.

\subsection{Patching Quantum-Espresso}

You can download the source code for Quantum Espresso at \url{www.quantum-espresso.org/}
as a tar file. The tar file can be extracted in the same way as the Python and NumPy
libraries above. As for CP2K above, we include patch files to
adapt the Quantum Espresso source code so that it will work with \ipi.
Taking version 5.0 as an example, and again assuming you are in
the top level directory of the Quantum Espresso distribution,
this patch can be applied to the source code using:

\begin{code}
> patch -p1 < ipidir/i-pi/patches/espresso-5.0_ipi.patch
\end{code}

After this, continue the compilation as per the instructions at
\url{www.quantum-espresso.org/} to complete the install.
There are currently patches available for
Quantum Espresso versions 5.0, 4.3, 4.2 and 4.1.3.

\subsection{Patching LAMMPS}

You can download the source code for LAMMPS at \url{http://lammps.sandia.gov/index.html}.
This can either be downloaded as a tar file, which
can be extracted in the same way as the Python and NumPy
libraries above, via a svn client, which can be run in the
same way as for CP2K, or from a git repository, which can be downloaded
in the same way as for \ipi.

As for CP2K above, we include patch files to
adapt the LAMMPS source code so that it will work with \ipi.
Currently we only provide a patch file for a recent
version of LAMMPS, which can be applied to the source code using:

\begin{code}
> patch -p1 < ipidir/i-pi/patches/lammps-26Aug13_ipi.patch
\end{code}

After this, continue the compilation as per the instructions at
\url{http://lammps.sandia.gov/index.html} to complete the install.
Note that the optional libraries CLASS2, KSPACE, MANYBODY and
MOLECULE will all need to be included to run the examples provided
in the {}``examples'' directory.

\subsection{Writing a patch}

If you have edited a client code, and wish to make a patch available
for the new version, then this can be done very simply.
If your edited code is in a directory {}``new'', and a clean
distribution is held in a directory {}``old'', then a patch
{}``changes.patch'' can be created using:

\begin{code}
> diff -rupN old/ new/ > changes.patch
\end{code}

\section{Running \ipi}

\ipi functions based on a client-server protocol, where the evolution of the nuclear dynamics
is performed by the \ipi server, whereas the energy and forces evaluation is delegated to
one or more instances of an external program, that acts as a client. This design principle
has several advantages, in particular the possibility of performing PIMD based on the forces
produced by one's favourite electronic structure/empirical force field code. However, it
also makes running a simulation slightly more complicated, since the two components
must be set up and started independently.

\subsection{Running the \ipi server}

\label{runningsimulations}

\ipi simulations are run using the i-pi Python script found in the
{}``i-pi'' directory. This script takes an xml-formatted file as
input, and automatically starts a simulation as specified by the data
held in it. If the input file is called {}``input\_file.xml'', then
\ipi is run using:

\begin{code}
> python i-pi input_file.xml
\end{code}

This reads in the input data, initializes all the internally used
objects, and then creates the server socket. The code will then wait
until at least one client code has connected to the server before
running any dynamics. Note that until this has happened the code is
essentially idle, the only action that it performs is to periodically
poll for incoming connections.


\subsection{Running the client code}

\label{runningclients}

\subsubsection{Built-in, example client}

\label{driver.x}

While \ipi is designed with \emph{ab initio} electronic structure calculations
in mind, it also includes a Fortran empirical potential client code to do
simple calculations and to run the examples.

The source code for this is included in the directory {}``drivers'', and can
be compiled into an executable {}``driver.x'' using the UNIX utility make.

This code currently has four empirical potentials hardcoded into it,
a Lennard-Jones potential, the Silvera-Goldman potential \cite{silv-gold78jcp},
a 1D harmonic oscillator potential, and the ideal gas (i.e. no potential
interaction).

How the code is run is based on what command line arguments are passed to it.
The command line syntax is:

\begin{code}
> driver.x [-u] -h hostname -p port -m [gas|lj|sg|harm] -o parameters [-v]
\end{code}

The flags do the following:

\begin{description}
\item[-u:] Optional parameter. If specified, the client will connect to
a unix domain socket. If not, it will connect to an internet socket.
\item[-h:] Is followed in the command line argument list by the hostname
of the server.
\item[-p:] Is followed in the command line argument list by the port number
of the server.
\item[-m:] Is followed in the command line argument list by a string
specifying the type of potential to be used. {}``gas'' gives no potential,
{}``lj'' gives a Lennard-Jones potential, {}``sg'' gives a Silvera-Goldman
potential and {}``harm'' gives a 1D harmonic oscillator potential.
\item[-o:] Is followed in the command line argument list by a string of
comma separated values needed to initialize the potential parameters.
{}``gas'' requires no parameters, {}``harm'' requires a spring constant,
{}``sg'' requires a cut-off radius and {}``lj'' requires the length and
energy scales and a cut-off radius to be specified. All of these must
be given in atomic units.
\item[-v:] Optional parameter. If given, the client will print out
more information each time step.
\end{description}

This code should be fairly simple to extend to other pair-wise interaction
potentials, and examples of its use can be seen in the {}``examples''
directory, as explained in \ref{tests}.

\subsubsection{CP2K}

To use CP2K as the client code using an
internet domain socket on the host
address {}``host\_address'' and on the port number {}``port''
the following lines must be added to its input file:

\begin{code}
&GLOBAL
   ...
   RUN_TYPE DRIVER
   ...
&END GLOBAL

&MOTION
   ...
   &DRIVER
      HOST host_address
      PORT port
   &END DRIVER
   ...
&END MOTION
\end{code}

If instead a unix domain socket is required then the following
modification is necessary:

\begin{code}
&MOTION
   ...
   &DRIVER
      HOST host_address
      PORT port
      UNIX
   &END DRIVER
   ...
&END MOTION
\end{code}

The rest of the input file should be the same as for a standard CP2K
calculation, as explained at \url{www.cp2k.org/}.

\subsubsection{Quantum-Espresso}

To use Quantum-Espresso as the client code using an
internet domain socket on the host
address {}``host\_address'' and on the port number {}``port''
the following lines must be added to its input file:

\begin{code}
&CONTROL
   ...
   calculation=`driver'
   srvaddress=`host_address:port'
   ...
/
\end{code}

If instead a unix domain socket is required then the following
modification is necessary:

\begin{code}
&CONTROL
   ...
   calculation=`driver'
   srvaddress=`UNIX:host_address:port'
   ...
/
\end{code}

The rest of the input file should be the same as for a standard Quantum
Espresso calculation, as explained at \url{www.quantum-espresso.org/}.

\subsubsection{LAMMPS}

To use LAMMPS as the client code using an
internet domain socket on the host
address {}``host\_address'' and on the port number {}``port''
the following lines must be added to its input file:

\begin{code}
fix 1  all driver host_address port
\end{code}

If instead a unix domain socket is required then the following
modification is necessary:

\begin{code}
fix 1  all driver host_address port unix
\end{code}

The rest of the input file should be the same as for a standard LAMMPS
calculation, as explained at \url{http://lammps.sandia.gov/index.html}.

\subsection{Running on a HPC system}\label{hpc}

Running \ipi on a high-performance computing (HPC) system can be a bit more challenging
than running it locally using UNIX-domain sockets or using the \emph{localhost}
network interface.
The main problem is related to the fact that different HPC systems adopt
a variety of solutions to have the different nodes communicate with each other
and with the login nodes, and to queue and manage computational jobs.

\begin{figure}[hbt]
\centering\includegraphics[width=0.9\textwidth]{figures/ipi-running.pdf}
\caption{\label{fig:running} Different approaches to run \ipi and a number of
instances of the forces code on a HPC system: a) running \ipi and the clients in a single
job; b) running \ipi and the clients on the same system, but using different jobs, or running
\ipi interactively on the login node; c) running \ipi on a local workstation, communicating
with the clients (that can run on one or multiple HPC systems) over the internet. }
\end{figure}

Figure~\ref{fig:running} represents schematically three different approaches
to run \ipi on a HPC system:
\begin{enumerate}
\item running both \ipi{} and multiple instances of the client as a single job on
the HPC system. The job submission script must launch \ipi{} first, as a serial
background job, then wait a few seconds for it to load and create a socket
\begin{code}
> python i-pi input_file.xml &> log & wait 10
\end{code}
Then, one should launch with mpirun or any system-specific mechanism
one or more independent instances of the client code. Note that not all
queing systems allow launching several mpirun instances from a single job.
\item running \ipi{} and the clients on the HPC system, but in separate jobs.
Since \ipi{} consumes very little resources, one should ideally launch it
interactively on a login node
\begin{code}
> nohup python i-pi input_file.xml < /dev/null &> log &
\end{code}
or alternative on a queue with a very long wall-clock time.
Then, multiple instances of the client can be run as independent jobs:
as they start, they will connect to the server which will take care of
adding them dynamically to the list of active clients,
dispatching force calculations to them, and removing them from the list
when their wall-clock time expires. This is perhaps the model
that applies more easily to different HPC systems; however it requires
having permission to run on the head node, or having access to a long
wall-clock time queue that ensures that \ipi is always active.
\item running \ipi{} on a simple workstation, and performing
communication over the internet with the clients that run on one
or more HPC systems. This model exploits in full the distributed-computing
model that underlies the philosophy of \ipi and is very robust --
as the server can be always on, and the output of the simulation is
generated locally. However, this is also the most complicated to set up,
as the local workstation must accept in-coming connections
from the internet -- which is not always possible when behind a
 firewall -- and the compute nodes of the HPC centre must have
an outgoing connection to the internet, which often requires ssh tunnelling
through a login node (see section~\ref{distrib} for more details).
\end{enumerate}

\section{Testing the install}

\label{tests}

Several test cases are distributed with the code to ensure that your
distribution is working correctly. There are also simple tests to
see if the client codes are working correctly.

All the input files are contained in the directory {}``examples'', which is
subdivided into the following directories:
\begin{description}
\item[{tutorial:}] Contains the input files needed to run the
tutorial in \ref{tutorial}.
\item [{lj:}] This gives a simple classical Lennard-Jones simulation of
Ne. The state points are given by (\(N\), \(\rho\), \(T\)) = (864, 0.35,
1.62), (\(N\), \(\rho\), \(T\)) = (864, 0.75, 1.069) and (\(N\), \(\rho\), \(T\))
= (864, 0.88, 1.095) in reduced Lennard-Jones units, so that the results
can be compared to those in \cite{verl67pr}.
\item [{ph2:}] This simulates para-hydrogen using the isotropic Silvera-Goldman
pair potential \cite{silv-gold78jcp}. There are three directories, {}``RPMD'', {}``nvt''
and {}``Tuckerman''. {}``RPMD'' and {}``nvt'' have tests which
can be compared to the results of \cite{mill-mano05jcp}, and {}``Tuckerman''
has tests which can be compared to the results of \cite{mart+99jcp}.
\item [{qespresso:}] This has two simple examples to test to see if the Quantum-Espresso
client is functioning correctly. There is one simple 4-atom lithium
test, and a test using a single water molecule.
\item [{harmonic:}] This has a simple example of a 1D harmonic oscillator.
This demonstrates the displaced path integral momentum distribution
estimator as given in \cite{lin+10prl}. As the momentum distribution
is known analytically for this simple system, this provides an indication
of how well the method is working.
\item [{lammps:}] This has a simple implementation of the q-TIP4P-F empirical
water model of \cite{habe+09jcp} using the classical molecular dynamics
code LAMMPS. It demonstrates both the convergence of the PIGLET method
\cite{ceri-mano12prl}, as well as the use of ring-polymer contraction
methods \cite{mark-mano08jcp}.

This also contains one example using LAMMPS to calculate the interactions
between carbon atoms in graphene. This uses the optimized Tersoff
parameters for carbon given in \cite{lind-broi10prb}.
\item [{cp2k:}] Contains the tests for the CP2K client code. Holds input files
to run the high-pressure water calculations
presented in [cpc publication citation].
\end{description}
%TODO These are now completely wrong, again (sigh...)

\chapter{User guide}

\label{userguide}


\section{Input files}


\subsection{Input file format and structure}

\label{ifilestructure}

In order to give the clearest layout, xml formatting was chosen as
the basis for the main input file. An xml file consists of
a set of hierarchically nested tags. There are three parts to an xml
tag. Each tag is identified by a tag name, which specifies the class
or variable that is being initialized. Between the opening and closing
tags there may be some data, which may or may not contain other tags.
This is used to specify the contents of a class object,
or the value of a variable. Finally tags can have attributes,
which are used for metadata, i.e. data used to specify
how the tag should be interpreted. As an example, a `mode' attribute can
be used to select between different thermostatting algorithms,
specifying how the options of the thermostat class should be interpreted.

A xml tag has the following syntax:

\begin{code}
<tag_name attribute_name=`attribute_data'>tag_data</tag_name>
\end{code}

The syntax for the different types of tag data is given below:

\texttt{
\begin{center}
\begin{tabular}{cc}
\hline\hline
Data type & Syntax\\
\hline
Boolean & <tag>True</tag> or <tag>False</tag>\\
Float & <tag>11.111</tag> or <tag>1.1111e+1</tag>\\
Integer & <tag>12345</tag>\\
String & <tag>string\_data</tag>\\
Tuple & <tag> (int1, int2, \ldots )</tag>\\
Array & <tag> {[} entry1, entry2, \ldots {]} </tag>\\
Dictionary & <tag>\{name1: data1, name2: data2, \ldots \}</tag>\\
\hline\hline
\end{tabular}
\end{center}
}

Note that arrays are always given as one-dimensional lists. In cases
where a multi-dimensional array must be entered, one can use the `shape'
attribute, that determines how the list will be reshaped into a multi-dimensional
array. For example, the bead positions are
represented in the code as an array of shape
(number of beads, 3*number of atoms). If we take a system with 20 atoms
and 8 beads, then this can be represented in the xml input file as:

\begin{code}
<beads nbeads=`8' natoms=`20'>
   <q shape=`(8,60)'>[ q11x, q11y, q11z, q12x, q12y, ... ]</q>
   ...
</beads>
\end{code}

If `shape' is not specified, a 1D array will be assumed.

The code uses the hierarchical nature of the xml format to help read the data; if
a particular object is held within a parent object in the code, then
the tag for that object will be within the appropriate parent tags.
This is used to make the structure of the simulation clear.

For example,
the system that is being studied is partly defined by the thermodynamic
ensemble that should be sampled, which in turn may be partly defined
by the pressure, and so on. To make this dependence clear in the code
<<<<<<< HEAD
the global simulation object which holds all the data contains
an ensemble object, which contains a pressure variable.

Therefore the input file is specified
by having a {}``\hyperref[SIMULATION]{simulation}'' tag, containing an
=======
the system object which holds all the configuration and algorithmic
data contains an ensemble object, which contains a pressure variable.
 
Therefore the input file is specified
by having a {}``\hyperref[SYSTEM]{system}'' tag, containing an 
>>>>>>> 8c16f920
{}``\hyperref[ENSEMBLE]{ensemble}''
tag, which itself contains a {}``pressure'' tag, which will contain
a float value corresponding to the external pressure. In this
manner, the simulation class structure can be constructed iteratively.

As a specific example, suppose we want to generate a \emph{NPT} ensemble at an external
pressure of 1e-7 atomic pressure units. This would be specified by
the following input file:

\begin{code}
<system>
   <ensemble mode=`npt'>
      <pressure> 1e-7 </pressure>
      ...
   </ensemble>
   ...
</system>
\end{code}

To help detect any user error the recognized tag names, data types
and acceptable options are all specified in the code in a specialized
input class for each class of object. A full list of all the available
tags and a brief description of their function is given in chapter~\ref{hierarchy}.


\subsubsection{Overriding default units}

\label{inputunits}

Many of the input parameters, such as the pressure in the above example,
can be specified in more than one unit. Indeed, often the atomic unit
is inconvenient to use, and we would prefer something else. Let us
take the above example, but instead take an external pressure of 3
MPa. Instead of converting this to the atomic unit of pressure, it
is possible to use pascals directly using:

\begin{code}
<system>
   <ensemble mode=`npt'>
      <pressure units=`pascal'> 3e6 </pressure>
      ...
   </ensemble>
   ...
</system>
\end{code}

The code can also understand S.I. prefixes, so this can be simplified
further using:

\begin{code}
<system>
   <ensemble mode=`npt'>
      <pressure units=`megapascal'> 3 </pressure>
      ...
   </ensemble>
   ...
</system>
\end{code}

A full list of which units are defined for which dimensions
can be found in the units.py module.


\subsection{Initialization section}

The input file can contain a {}``\hyperref[INITIALIZER]{initialize}'' tag, which
contains a number of fields that determine the starting values of the various
quantities that define the state of the simulation -- atomic positions, cell parameters, velocities, \ldots.
<<<<<<< HEAD
These fields (\hyperref[INITPOSITIONS]{positions},  \hyperref[INITVELOCITIES]{velocities},
\hyperref[INITCELL]{cell},  \hyperref[INITMASSES]{masses},  \hyperref[INITLABELS]{labels},
\hyperref[INITFILE]{file}) specify how the values should be obtained:
either from a manually-input list or from an external file.
=======
These fields (``\hyperref[INITPOSITIONS]{positions}'', ``\hyperref[INITVELOCITIES]{velocities}'',  
``\hyperref[INITCELL]{cell}'',  ``\hyperref[INITMASSES]{masses}'',  ``\hyperref[INITLABELS]{labels}'',
``\hyperref[INITFILE]{file}'') specify how the values should be obtained: 
either from a manually-input list or from an external file.   
>>>>>>> 8c16f920

\subsubsection{Configuration files}

\label{configfile}

Instead of initializing the atom positions manually, the starting
configuration can be specified through a separate data file. The name
of the configuration file is specified within one of the possible
fields of an {}``\hyperref[INITIALIZER]{initialize}'' tag.
The file format is specified with the  {}``mode'' attribute.
The currently accepted file formats are:
\begin{itemize}
\item pdb
\item xyz
\item chk
\end{itemize}
the last of which will be described in the next section.

<<<<<<< HEAD
Depending on the field name, the values read from the external file will
be used to initialize one component of the simulation or another (e.g. the positions
or the velocities). The \hyperref[INITFILE]{file} tag can be used as a shortcut
=======
Depending on the field name, the values read from the external file will 
be used to initialize one component of the simulation or another 
(e.g. the positions or the velocities). 
The ``\hyperref[INITFILE]{file}'' tag can be used as a shortcut 
>>>>>>> 8c16f920
to initialize the atom positions, labels, masses and possibly
the cell parameters at the same time. For instance,

\begin{code}
<initialize nbeads=`8'>
   <file mode=`pdb'> init.pdb </file>
</initialize>
\end{code}

\noindent is equivalent to

\begin{code}
<initialize nbeads=`8'>
   <positions mode=`pdb'> init.pdb </positions>
   <labels mode=`pdb'> init.pdb </labels>
   <masses mode=`pdb'> init.pdb </masses>
   <cell mode=`pdb'> init.pdb </cell>
</initialize>
\end{code}

<<<<<<< HEAD
In practice, the using the \hyperref[INITFILE]{file} tag will only read the information that
can be inferred from the given file type, so for an `xyz' file, the cell
parameters will not be initialized.
=======
In practice, the using the ``\hyperref[INITFILE]{file}'' tag will only 
read the information that
can be inferred from the given file type, so for an xyz file the cell
parameters will not be initialized. 
>>>>>>> 8c16f920


\subsubsection{Initialization from checkpoint files}

\ipi gives the option to output the entire state of the simulation at
a particular timestep as an xml input file, called a checkpoint file
(see \ref{checkpoint} for details). As well as being a valid input
for \ipi{},  a checkpoint can also be used inside an
``\hyperref[INITIALIZER]{initialize}'' tag to specify the configuration
of the system, discarding other parameters of the simulation such as
the current time step or the chosen ensemble.
Input from a checkpoint is selected
by using {}``chk'' as the value of the {}``mode'' attribute. As
for the configuration file, a checkpoint file can be used to initialize
either one or many variables depending on which tag name is used.

\section{Output files}

\label{outputfiles}

\ipi uses a very flexible mechanism to specify how and how often
atomic configurations and physical properties should be output. Within
the {}``\hyperref[OUTPUTS]{output}'' tag of the xml input
file the user can specify multiple tags, each one of
which will correspond to a particular output
file. Each file is managed separately by the code, so what is output
to a particular file and how often can be adjusted for different files independently.

For example, some of the possible output properties require more than
one force evaluation per time step to calculate, and so can considerably
increase the computational cost of a simulation unless they are computed
once every several time steps. On the other hand,
for properties such as the conserved energy quantity it is easy, and
often useful, to output them every time step as they are simple to
compute and do not take long to output to file.

There are three types of output file that can be specified; property
files for system level properties, trajectory files for atom/bead
level properties, and checkpoint files which save the state of the
system and so can be used to restart the simulation from a particular
point. For a brief overview of the format of each of these types of
files, and some of their more common uses, see \ref{part1}.
To give a more in depth explanation of each of these files,
they will now be considered in turn.


\subsection{Properties}

\label{propertyfile}

This is the output file for all the system and simulation level properties,
such as the total energy and the time elapsed. It is designed to
track a small number of important properties throughout a
simulation run, and as such has been formatted to be used as input
for plotting programs such as gnuplot.

The file starts with
a header, which describes the properties being written in the different
columns and their output units. This is followed by the actual
data. Each line corresponds to one instant of the simulation.
The file is fixed formatted, with two blank characters at the start
of each row, then the data in the same order as the header row. By default, each
column is 16 characters wide and every float is written in exponential
format with 8 digits after the decimal point.

For example, if we had asked for the current time step, the total
simulation time in picoseconds, and the potential energy in electronvolt,
then the properties output file would look something like:

\begin{code}
# column   1     --> step : The current simulation time step.
# column   2     --> time{picosecond} : The elapsed simulation time.
# column   3     --> potential{electronvolt} : The physical system potential energy.
    0.00000000e+00     0.00000000e+00    -1.32860475e+04
    1.00000000e+00     1.00000000e-03    -1.32865789e+04
...
\end{code}

The properties that are output are determined by the
{}``\hyperref[PROPERTIES]{properties}''
tag in the xml input file. The format of this tag is:

\begin{code}
<properties stride=`' filename=`' flush=`' shape=`'>
   [ prop1name{units}(arg1; ... ), prop2name{...}(...), ...  ]
</properties>
\end{code}

\noindent e.g.

\begin{code}
<properties stride=`100' filename=`output'>
   [ step, atom_x{angstrom}(index=2;bead=0) ]
</properties>
\end{code}

The attributes have the following meanings:
\begin{description}
\item [{stride}] The number of steps between each output to file
\item [{filename}] The name of the output file
\item [{flush}] The number of output lines between buffer flushes
\item [{shape}] The number of properties in the list.
\end{description}
The tag data is an array of strings, each of which contains three
different parts:
\begin{itemize}
\item The property name, which describes which type of property is to be
output. This is a mandatory part of the string.
\item The units that the property will be output in. These are specified
between curly brackets. If this is not specified, then the property
will be output in atomic units. Note that some properties can only
be output in atomic units.
\item The arguments to be passed to the function. These are specified between
standard brackets, with each argument separated by a semi-colon. These
may or may not be mandatory depending on the property, as some arguments
have well defined default values. The arguments
can be specified by either of two different syntaxes, (name1=arg1;
\ldots ) or (arg1; \ldots ).

The first syntax uses keyword arguments. The above example would set the variable
with the name {}``name1'' the value {}``arg1''.
The second syntax uses positional arguments. This syntax
relies on the arguments being specified in the correct order, as defined
in the relevant function in the property.py module, since the user has
not specified which variable to assign the value to.

The two syntaxes
may be mixed, but positional arguments must be specified first otherwise
undefined behaviour will result. If no arguments are specified, then
the defaults as defined in the properties.py module will be used.
\end{itemize}
The different available properties are:

\input{input_docs/property_list}

\subsection{Trajectory files} \label{trajectories}

These are the output files for atomic or bead level properties, such
as the bead positions. In contrast to properties files, they output data for
all atomic degrees of freedom, in a format that can be read by visualization packages
such as VMD.

Multiple trajectory files can be specified, each described by a separate
{}``\hyperref[TRAJECTORY]{trajectory}'' tag within the
``\hyperref[OUTPUTS]{output}'' section of the input file.
The allowable file formats for the trajectory output files are the same as for the configuration
input files, given in~\ref{configfile}.

These tags have the format:

\begin{code}
<trajectory stride=`' filename=`' format=`' cell_units=`' flush=`' bead=`'>
   traj_name{units}(arg1;...)
</trajectory>
\end{code}

This is very similar to the
{}``\hyperref[PROPERTIES]{properties}'' tag, except that it has the
additional tags {}``format'' and {}``cell\_units'', and only one
``traj\_name'' quantity can be specified per file. `format' specifies the format
of the output file, and `cell\_units' specifies the units in which
the cell dimensions are output.
Depending on the quantity being output, the trajectory may consist of just
one file per time step (e.g. the position of the centroid) or of several files,
one for each bead, whose name will be automatically determined by
appending the bead index to the specified  {}``filename'' attribute (e.g.
the beads position).
In the latter case it is also possible to output the quantity computed
for a single bead by specifying its (zero-based) index in the {}``bead'' attribute.

The quantities that can be output in trajectory files are:

\input{input_docs/trajectory_list}


\subsection{Checkpoint files}

\label{checkpoint}

As well as the above output files, the state of the system at a particular
time step can also be saved to file. These checkpoint files can later be
used as input files, with all the information required to restore
the state of the system to the point at which the file was created.

This is specified by the {}``\hyperref[CHECKPOINT]{checkpoint}'' tag
which has the syntax:

\begin{code}
<checkpoint stride=`' filename=`' overwrite=`'>
   step
</checkpoint>
\end{code}

Again, this is similar to the {}``\hyperref[TRAJECTORY]{trajectory}'' and
{}``\hyperref[PROPERTIES]{properties}''
tags, but instead of having a value which specifies what to output,
the value simply gives a number to identify the current checkpoint
file. There is also one additional attribute, {}``overwrite'', which
specifies whether each new checkpoint file overwrites the old one,
or whether all checkpoint files are kept. If they are kept, they will
be written not to the file {}``filename'', but instead an index
based on the value of {}``step'' will be appended to it to distinguish
between different files.

If the `step' parameter is not specified, the following syntax can
also be used:

\begin{code}
<checkpoint stride=`' filename=`' overwrite=`'/>
\end{code}


\subsubsection{Soft exit and RESTART}

As well as outputting checkpoint files during a simulation run, \ipi{} also
creates a checkpoint automatically at the end of the simulation, with
file name {}``RESTART''. In the same way as the checkpoint files discussed
above, it contains the full state of the simulation.
It can be used to seamlessly restart the simulation if the user decides
that a longer run is needed to gather sufficient statistics, or if \ipi{} is terminated
before the desired number of steps have been completed.

\ipi will try to generate a RESTART file when it terminates, either because
<<<<<<< HEAD
\emph{total\_time} has elapsed, or because it received a (soft) kill signal
by the operating system. A soft exit can also be forced by creating
=======
``total\_time'' has elapsed, or because it received a (soft) kill signal 
by the operating system. A soft exit can also be forced by creating 
>>>>>>> 8c16f920
an empty file named ``EXIT'' in
the directory in which \ipi is running.

An important point to note is that since each time step is split into
several parts, it is only at the end of each step that all the
variables are consistent with each other in such a way that the simulation
can be restarted from them without changing the dynamics. Thus if
a soft exit call is made during a step, then the restart file that
is created must correspond to the state of the system \emph{before}
that step began. To this end, the state of the system is saved at the
start of every step.


\section{Distributed execution}

\label{distrib}

\subsection{Communication protocol}

\ipi is based on a clear-cut separation between the
evolution of the nuclear coordinates and the evaluation of energy
and forces, which is delegated to an external program.
The two parts are kept as independent as possible, to minimize
the client-side implementation burden, and to make sure that the
server will be compatible with any empirical or \emph{ab initio} code that
can compute inter-atomic forces for a given configuration.

Once a communication channel has been established between the
client and the server (see \ref{sockets}), the two parties
exchange minimal information: \ipi{} sends the atomic positions
and the cell parameters to the client, which computes energy, forces
and virial and returns them to the server.

The exchange of information is regulated by a simple
communication protocol. The server polls the status of the client,
and when the client signals that is ready to compute forces
\ipi sends the atomic positions to it. When the client responds to the
status query by signalling that the force evaluation is finished,
\ipi will prepare to receive the results of the calculation.
 If at any stage the client does not respond to a query, the server
will wait and try again until a prescribed timeout period has elapsed,
then consider the client to be stuck, disconnect from it
and reassign its force evaluation task to another active instance.
The server assumes that 4-byte integers, 8-byte floats
and 1-byte characters are used. The typical communication flow is
as follows:
%
\begin{enumerate}
\item a header string {}``\textbf{STATUS}'' is sent by the server to
the client that has connected to it;
\item a header string is then returned, giving the status of the client
code. Recognized messages are:
\begin{description}
\item [{{}``NEEDINIT'':}] if the client code needs any initialising data,
it can be sent here. The server code will then send a header string
{}``INIT'', followed by an integer corresponding to the bead index,
another integer giving the number of bits in
the initialization string, and finally the initialization string itself.
\item [{{}``READY'':}] sent if the client code is ready to calculate
the forces. The server socket will then send a string {}``POSDATA'',
then nine floats for the cell vector matrix, then another nine floats
for the inverse matrix. The server socket will then send one
integer giving the number of atoms, then the position data as 3 floats
for each atom giving the 3 cartesian components of its position.
\item [{{}``HAVEDATA'':}] is sent if the client has finished computing the
potential and forces. The server socket then sends a string {}``GETFORCE'',
and the client socket returns {}``FORCEREADY''. The potential is
then returned as a float, the number of atoms as an integer, then
the force data as 3 floats per atom in the same way as the positions,
and the virial as 9 floats in the same way as the cell vector matrix.
Finally, the client may return an arbitrary string containing additional
data that have been obtained by the electronic structure calculation
(atomic charges, dipole moment, \ldots). The client first returns
an integer specifying the number of characters, and then the string,
which will be output verbatim if this ``extra'' information is
requested in the output section (see \ref{trajectories}).

\end{description}
\item The server socket waits until the force data for each replica of the
system has been calculated and returned, then the MD can be propagated for
one more time step, and new force requests will be dispatched.
\end{enumerate}

\subsection{Parallelization}

As mentioned before, one of the primary advantages of using this type
of data transfer is that it allows multiple clients to connect
to an \ipi server, so that different replicas of the system can be
assigned to different client codes and their forces computed in parallel.
In the case of \emph{ab initio} force evaluation, this is a trivial
level of parallelism, since the cost of the force calculation
is overwhelming relative to the overhead involved in exchanging
coordinates and forces. Note that even if the parallelization over
the replicas is trivial, often one does not obtain perfect scaling,
due to the fact that some of the atomic configurations might require
more steps to reach self-consistency, and the wall-clock time per step
is determined by the slowest replica.

\ipi maintains a list of active clients, and distributes the forces
evaluations among those available. This means that, if desired, one
can run an $n$-bead calculation using only $m<n$ clients, as the
server takes care of sending multiple replicas to each client per
MD step. To avoid having clients idling for a substantial amount
of time, $m$ should be a divisor of $n$. The main advantage of
this approach, compared to one that rigidly assigns one instance of
the client to each bead, is that if each client is run as an independent
job in a queue (see~\ref{hpc}), \ipi can start performing PIMD
as soon as a single job has started, and can carry on advancing the
simulation even if one of the clients becomes unresponsive.

Especially for \emph{ab initio} calculations, there is an advantage
<<<<<<< HEAD
in running with $m=n$. \ipi will always try to send the coordinates for one
path integral replica to the client that computed it at the previous
step: this reduces the change in the particle positions between
force evaluations, so that the charge density/wavefunction from the
previous step is a better starting guess and self-consistency can be
=======
to running with $m=n$. \ipi will always try to send the coordinates for one
path integral replica to the client that computed it at the previous 
step: this reduces the change in the particle positions between 
force evaluations, so that the charge density/wavefunction from the 
previous step is a better starting guess and self-consistency can be 
>>>>>>> 8c16f920
achieved faster. Also, receiving coordinates that represent a continuous
trajectory makes it possible to use extrapolation
strategies that might be available in the client code.

Obviously, most electronic-structure client codes provide a further level
of parallelisation, based on OpenMP and/or MPI. This is fully compatible with
\ipi, as it does not matter how the client does the calculation since
only the forces, potential and virial are sent to the server, and the communication
is typically performed by the master process of the client.


\subsection{Sockets} \label{sockets}

The communication between the \ipi server and the client code that
evaluates forces is implemented through sockets. A socket is a
data transfer device that is designed for internet communication,
so it supports both multiple client connections to the same server and
two-way communication. This makes sockets ideal for use in \ipi,
where each calculation may require multiple instances of the client code.
A socket interface can actually function in two different modes.

UNIX-domain sockets are a mechanism for local, inter-process
communication. They are fast, and best suited when one wants
to run \ipi  with empirical potentials, and the latency of the
communication with the client becomes a significant overhead
for the calculation. UNIX-domain sockets create a special file
in the local file system, that serves as a rendezvous point
between server and clients, and are uniquely identified by the
<<<<<<< HEAD
name of the file itself, that can be specified in the ``address'' tag of
``\hyperref[FFSOCKET]{socket}'' in the xml input file and in
=======
name of the file itself, that can be specified in the ``address'' tag of 
``\hyperref[FFSOCKET]{ffsocket}'' in the xml input file and in 
>>>>>>> 8c16f920
the input of the client.

Unfortunately, UNIX sockets do not allow one to run \ipi{} and
the clients on different computers, which limits greatly their
utility when  one needs to run massively parallel calculations.
In these cases -- typically when performing \emph{ab initio}
simulations -- the force calculation becomes the bottleneck, so there is no
need for fast communication with the server, and one can
use internet sockets, that instead are specifically designed
for communication over a network.

Internet sockets are described by an address and a port number.
The address of the host is given as the IP address,
or as a hostname that is resolved to an IP address by a domain name server,
and is specified by the {}``address'' variable of a
\hyperref[FFSOCKET]{socket} object.
The port number is an integer between 1 and 65535 used to distinguish
between all the different sockets open on a particular host. As
many of the lower numbers are protected for use in important system
processes or internet communication, it is generally advisable to
only use numbers in the range 1025-65535 for simulations.

The \hyperref[FFSOCKET]{socket} object has two more parameters.
The option ``latency'' specifies how often \ipi{} polls the list of
active clients to dispatch positions and collect results:
setting it to a small value makes the program more responsive,
which is appropriate when the evaluation of the forces is very
fast. In \emph{ab initio} simulations, it is best to set it to
a larger value (of the order of 0.01 seconds), as higher latency
will have no noticeable impact on performance, but will reduce
the cost of having \ipi run in the background to basically zero.

Normally, \ipi can detect when one of the clients dies or disconnects,
and can remove it from the active list and dispatch its force calculation
to another instance. If however one of the client hangs without
closing the communication channel, \ipi has no way of determining that
something is going wrong, and will just wait forever. One can
specify a parameter ``timeout'', that corresponds to the maximum time -- in
seconds -- that \ipi should wait before deciding that one of the clients
has become unresponsive and should be discarded.

\subsection{Running \ipi over the network}

\subsubsection{Understanding the network layout}

Running \ipi in any non-local configuration requires a basic understanding
of the layout of the network one is dealing with. Each workstation, or node
of a HPC system, may expose more than one network interface, some of which
can be connected to the outside internet, and some of which may be only part
of a local network. A list of the network interfaces available on a given host
can be obtained for instance with the command

\begin{code}
> /sbin/ip addr
\end{code}

\noindent which will return a list of interfaces of the form

\begin{code}
1: lo: <LOOPBACK,UP,LOWER_UP> mtu 16436 qdisc noqueue
    link/loopback 00:00:00:00:00:00 brd 00:00:00:00:00:00
    inet 127.0.0.1/8 scope host lo
2: eth0: <BROADCAST,MULTICAST,UP,LOWER_UP> mtu 1500 qdisc pfifo_fast qlen 1000
    link/ether 00:25:b3:e7:a0:44 brd ff:ff:ff:ff:ff:ff
    inet 192.168.1.254/16 brd 192.168.255.255 scope global eth0
3: eth1: <BROADCAST,MULTICAST,UP,LOWER_UP> mtu 1500 qdisc pfifo_fast qlen 1000
    link/ether 00:25:b3:e7:a0:46 brd ff:ff:ff:ff:ff:ff
    inet 129.67.106.153/22 brd 129.67.107.255 scope global eth1
\end{code}

Each item corresponds to a network interface, identified by a number and a name (lo, eth0, eth1, \ldots).
Most of the interfaces will have an associated IP address -- the four numbers separated by dots
that are listed after ``inet'', e.g. 192.168.1.254 for the eth0 interface in the example above.

\begin{figure}[hbt]
\centering\includegraphics[width=0.9\textwidth]{figures/ipi-network.pdf}
\caption{\label{fig:network} A schematic representation of the network layout one
typically finds when running \ipi and the clients on a HPC system and/or on a local workstation. }
\end{figure}

Figure~\ref{fig:network} represents schematically a typical network layout
for a HPC system and a local workstation. When running \ipi locally on a
workstation, one can use the loopback interface (that can be referred to as
``localhost'' in the ``address'' field of both \ipi and the client) for communication.
When running both \ipi and the clients on a HPC cluster, one should work out which of the
the interfaces that are available on the node where the \ipi server runs are accessible from the
compute nodes. This requires some trial and error, and possibly setting the
 ``address'' field dynamically from the job that launches \ipi.
 For instance,
if one was running \ipi on the login node, and the clients on different compute nodes, as
in Figure~\ref{fig:running}b, then on the HPC system described in Figure~\ref{fig:network}
one should set the address to that of the \emph{ib1} interface -- $111.111.111.111$ in
the example above. If instead \ipi was launched in a job script, then the submission script would
have to check for the IP address associated with the \emph{ib0} interface on the node
the job has been dispatched to, and set that address (e.g. $111.111.111.200$) in the inputs
of both \ipi and the clients that will be launched in the same (or separate) jobs.

Running \ipi on a separate workstation (Figure~\ref{fig:running}c) gives
maximum flexibility, but is also trickier as one has to reach the
internet from the compute nodes, that are typically not directly connected to it.
We discuss this more advanced setup in the next paragraph.

\subsubsection{ssh tunnelling}

\label{ssh_sockets}

If \ipi is to be run in a distributed computing mode, then one should
make sure that the workstation on which the server will run is accessible from
the outside internet on the range of ports that one wants to use for
\ipi. There are ways to circumvent a firewall, but we will not discuss them
here, as the whole point of \ipi is that it can be run on a low-profile
PC whose security does not need to be critical. Typically arrangements
can be made to open up a range of ports for incoming connections.

A more substantial problem -- as it depends on the physical layout
of the network rather than on software settings of the firewall --
is how to access the workstation from the compute nodes, which in most
cases do not have a network interface directly connected to the
outside internet.

The problem can be solved by creating a ssh tunnel, i.e. an instance of
the ssh secure shell that will connect the compute node to the login node,
and then forward all traffic that is directed to a designated port
on the compute node to the remote location that is running \ipi, passing
through the outbound network interface of the login node.

In the example above, if \ipi{} is running on a local workstation, one should run:

\begin{code}
> ssh -f -N -L local_port:workstation:remote_port -2 login_node
\end{code}

\noindent from the job script that launches the client.
For instance, with the network layout of Figure~\ref{fig:network},
and if the \ipi{} server is listening
on port 12345 of the \emph{eth0} interface, the tunnel should be created as:

\begin{code}
> ssh -f -N -L 54321:123.123.123.123:12345 -2 111.111.111.111
\end{code}

\noindent The client should then be configured to connect to \emph{localhost}
on port 54321. The connection with \ipi will be established through the tunnel,
and the data exchange can begin.

Note that, in order to be able to include the above commands in a script,
the login node and the compute nodes should be configured to allow
password-less login within the HPC system. This can be achieved easily, and
does not entail significant security risks, since it only allows one to
connect from one node to another within the local network.
To do so, you should log onto the HPC system, and create a pair
of ssh keys (if this has not been done already, in which case an
id\_rsa.pub file should be present in the user's \textasciitilde{}/.ssh/ directory)
by issuing the command

\begin{code}
> ssh-keygen -t rsa
\end{code}

\noindent The program will then prompt for a passphrase twice. Since we wish to have
use this in a job script where we will not be able to enter a password,
just hit enter twice.

This should now have created two files in the directory \textasciitilde{}/.ssh,
id\_rsa and id\_rsa.pub. These should be readable only by you, so
use the following code to set up the correct file permissions:

\begin{code}
> chmod 600 ~/.ssh/id_rsa ~/.ssh/id_rsa.pub
\end{code}

\noindent Finally, copy the contents of the file id\_rsa.pub and append them
to the file authorized\_keys in the directory \textasciitilde{}/.ssh
of the user on the login node, which is typically shared among all
the nodes of a cluster and therefore allows password-less login
from all of the compute nodes.


\chapter{Input reference}

\label{hierarchy}

This chapter gives a complete list of the tags that can be
specified in the xml input file, along with the hierarchy of objects.
Note that every xml input file must start with the root tag
{}``\hyperref[SIMULATION]{simulation}''.
See the accompanying {}``help.xml'' file in the {}``doc/help\_files'' directory
to see the recommended input file structure.

Each section of this chapter describes one of the major input classes
used in the \ipi initialization. These sections will start with some normal
text which describes the function of this class in detail.
After this the attributes of the tag will be listed, enclosed within
a frame for clarity.
Finally, the fields contained within the tag will be listed in alphabetical order,
possibly followed by their attributes.
\textbf{Attribute} names will be bold and
\textbf{\underline{field}} names both bold and underlined.
\emph{\small Other supplementary information} will be in small font and italicized.

\input{input_docs/simulation}
\input{input_docs/forcefield}
\input{input_docs/ffsocket}
\input{input_docs/fflj}
\input{input_docs/prng}
\input{input_docs/output}
\input{input_docs/checkpoint}
\input{input_docs/properties}
\input{input_docs/trajectory}
\input{input_docs/paratemp}
\input{input_docs/system}
\input{input_docs/initializer}
\input{input_docs/init_file}
\input{input_docs/init_pos}
\input{input_docs/init_mom}
\input{input_docs/init_vel}
\input{input_docs/init_lab}
\input{input_docs/init_mass}
\input{input_docs/init_cell}
\input{input_docs/init_therm}
\input{input_docs/forces}
\input{input_docs/forcecomponent}
\input{input_docs/ensembles}
\input{input_docs/cell}
\input{input_docs/beads}
\input{input_docs/atoms}
\input{input_docs/normal_modes}
\input{input_docs/barostats}
\input{input_docs/thermostats}

\chapter{A simple tutorial}

\label{tutorial}

Here we give a simple step-by-step guide through an example
simulation, exploring
some of the more generally useful options that \ipi offers and making
no assumptions of previous experience of this or other MD codes.
Excerpts from the relevant input files are reproduced here, for explanation
purposes, but to get the most out of this 
tutorial the user is strongly encouraged
to work through it themselves. For this purpose, the input files
have been included with the \ipi distribution, in the {}``examples/tutorial''
directory.

The chosen problem is that of a small \emph{NPT} simulation of para-hydrogen,
using the Silvera-Goldman potential \cite{silv-gold78jcp}.
We will take (\(N\),\(P\),\(T\)) = (108, 0, 25 K).

\section{Part 1 - \emph{NVT} Equilibration run}

\label{part1}

\subsection{Client code}

The first thing that will be required is a
client code that is capable of calculating the potential interactions
of para-hydrogen molecules. Fortunately, one of the client codes distributed
with \ipi has an appropriate empirical potential already hard-coded
into it, and
so all that is required is to create the {}``driver.x'' file in
the {}``drivers'' directory, using the UNIX utility make.

This client code can be used for several different problems
(see \ref{driver.x}), some of which
are explored in the {}``examples'' directory, but for the current problem
we will use the Silvera-Goldman potential with a cut-off radius
of 15 \(a_0\). This is run using the following command:

\begin{code}
> ./driver.x -m sg -h localhost -o 15 -p 31415
\end{code}

The option {}``-m'' is followed by the empirical potential required,
in this case we use {}``sg'' for Silvera-Goldman,
{}``-h localhost'' sets up the client hostname
as {}``localhost'', {}``-o 15'' sets the cut-off to 15 \(a_0\),
and {}``-p 31415'' sets the port number to 31415.

Note that usually this step will require setting up appropriate
client code input files, possibly for an \emph{ab initio} electronic
structure calculation, and so is generally more difficult than this. Refer
to \ref{runningclients}, and the documentation of the appropriate
client code, for more details on how to do this step.


\subsection{Creating the xml input file}

Now that the client code is ready, an appropriate xml input file needs
to be created from which the host server and the simulation data can
be initialized. Here, we will go step by step through the creation
of a minimal input file for a simple \emph{NVT} equilibration run. 
The working final version is held within the {}``tutorial-1'' directory
for reference.

Firstly, when reading the input file the \ipi xml functions look
for a {}``\hyperref[SIMULATION]{simulation}''
tag as a sign to start reading data. For those familiar with xml jargon,
<<<<<<< HEAD
we have defined {}``\hyperref[SIMULATION]{simulation}'' as the
root tag, so all the input data read in must start and end with a
{}``\hyperref[SIMULATION]{simulation}'' tag, as show below:
=======
we have defined {}``\hyperref[SIMULATION]{simulation}'' as the root tag 
so all the input data read in must start and end with it, as show below:
>>>>>>> 8c16f920

\begin{code}
<simulation>
   Input data here...
</simulation>
\end{code}

xml syntax requires a set of hierarchially nested tags, each of which
contain data and/or more tags. Also, \ipi itself requires certain
tags to be present, and keeps track of which tags are supposed to
be where. More information about which tags are available can be found
<<<<<<< HEAD
in \ref{hierarchy}, more information on xml syntax can be found in
\ref{ifilestructure}, and possible errors which can occur if the
input file is not well formed can be found in \ref{trouble}.

For the sake of this first tutorial however, we will simply discuss the
those tags which are needed for a single \emph{NVT} equilibration run.
The most important tags are {}``\hyperref[INITIALIZER]{initialize}'',
{}``\hyperref[ENSEMBLE]{ensemble}'',
{}``total\_steps'' and {}``\hyperref[FORCES]{forces}''.
These correspond to the tag to initialize the atom configurations,
the tag to define the appropriate ensemble,
the tag to set the length of the simulation and the tag to specify the
client code respectively.
We will also discuss {}``\hyperref[OUTPUTS]{output}'',
which is used to define what output data
is generated by the code.

At this point then, the input file looks like:
=======
in chapter \ref{hierarchy}, more information on xml syntax can be found in
section \ref{ifilestructure}, and possible errors which can occur if the
input file is not well formed can be found in chapter \ref{trouble}. 

%For the sake of this first tutorial however, we will simply discuss the
%those tags which are needed for a single \emph{NVT} equilibration run.
%The most important tags are {}``\hyperref[INITIALIZER]{initialize}'', 
%{}``\hyperref[ENSEMBLE]{ensemble}'', {}``\hyperref[FFSOCKET]{ffsocket}'',
%{}``\hyperref[SYSTEM]{system}'',
%{}``total\_steps'' and {}``\hyperref[FORCES]{forces}''.
%These correspond to the tag to initialize the atom configurations,
%the tag to define the appropriate ensemble, the tag to specify the client code,
%the tag to set the length of the simulation and the tag to gather the client
%code data repsectively.
%We will also discuss {}``\hyperref[OUTPUTS]{output}'', 
%which is used to define what output data
%is generated by the code.

To begin with, we will only consider the fundamental tags which will be used
in every simulation. Firstly, the data that defines the system that is being 
studied is given by the {}``\hyperref[SYSTEM]{system}'' tag. This has three 
major components, {}``\hyperref[INITIALIZER]{initialize}'', 
{}``\hyperref[ENSEMBLE]{ensemble}''
and {}``\hyperref[FORCES]{forces}'', which specify how to initialize the
system, which dynamics algorithms are used and the choice of client codes 
respectively. Similarly, the data used to initialize the client codes are given 
by the {}``\hyperref[FFSOCKET]{ffsocket}'' tag, and the output data is
specified by the {}``\hyperref[OUTPUTS]{output}'' tag. Finally, the total
number of steps is given by {}``total\_steps''.

This then gives us the following template for a standard \ipi simulation:
>>>>>>> 8c16f920

\begin{code}
<simulation>
   <total_steps>
      ...
   </total_steps>
   <ffsocket>
      ...
   </ffsocket>
   <system>
      <initialize>
         ...
      </initialize>
      <forces>
         ...
      </forces>
      <ensemble>
         ...
      </ensemble>
   </system>
   <output>
      ...
   </output>
</simulation>
\end{code}

\subsubsection{Creating the server socket}

%Now let us consider each of these tags in turn. Firstly, let us consider the 
%{}``\hyperref[FORCES]{forces}'' section, which deals with communication
%with the client codes. Since in this example we do not use ring-polymer contraction,
%we only need to specify a single {}``\hyperref[FFSOCKET]{socket}'' tag:
%
%\begin{code}
%<forces>
%   <socket>
%      ...
%   </socket>
%</forces>
%\end{code}

Now let us consider how each of these tags are used to initialize the
simulation. Firstly, there are two tags that deal with setting up communication
with the client codes: {}``\hyperref[FFSOCKET]{ffsocket}'' and 
{}``\hyperref[FORCES]{forces}''.

{}``\hyperref[FFSOCKET]{ffsocket}'' gives all the data needed to create a socket
interface with a client code. In theory, other communication types could be
used (for example there is a Python only Lennard-Jones implementation included
with \ipi which is specified by the {}``\hyperref[FFLJ]{fflj}'' tag), but for
this tutorial we will only use sockets.

A socket is specified by three parameters; the port number, the hostname, 
and whether it is a unix or an internet socket. 
These are specified by the {}``port'' and {}``address'' tags
and {}``mode'' attributes respectively.
To match up with the client socket specified above,
we will take an internet socket on the hostname localhost and
use port number 31415. 

Also, every forcefield must be given a unique identifier
using the {}``name'' attribute, which in this case we will assign the value
{}``driver''. The resulting {}``\hyperref[FFSOCKET]{ffsocket}'' section
is then:

\begin{code}
<ffsocket mode=`inet' name=`driver'>
   <address> localhost </address>
   <port> 31415 </port>
</ffsocket>
\end{code}

Note that an attribute forms part of the opening tag, and that the
value being assigned to it is held within quotation marks. In the above
example, the {}``mode'' attribute is being given the value {}``inet''
and the {}``name'' attribute the value {}``driver''.

More than one socket interface may be specified by using multiple 
{}``\hyperref[FFSOCKET]{ffsocket}'' tags, which may
be useful if more than one system is being simulated at once, or
if different parts of the potential are being calculated with different
client codes. To use a particular socket interface for a system, the
{}``\hyperref[FORCES]{forces}'' section must be modified to include its
identification string. In this example this is done by:

\begin{code}
<system>
   <forces>
      <force> driver </force>
   </forces>
   ...
</system>
\end{code} 

See how the {}``name'' tag of {}``\hyperref[FFSOCKET]{ffsocket}'' is 
used as input for the {}``\hyperref[FORCECOMPONENT]{force}'' tag. 
The latter has the options which determine how a particular forcefield is used;
its attributes {}``nbeads'' and {}``weight'' determining how many replicas
should be used to evaluate the forces and a multiplicative constant to
be used to weight the output respectively. For the sake of simplicity, and
since neither is needed here, the defaults (i.e. nbeads \(=n\) and weight \(=1\))
are used.

\subsubsection{Initializing the configurations}

<<<<<<< HEAD
Now let us consider each of these tags in turn. Firstly,
{}``\hyperref[INITIALIZER]{initialize}''.
=======
The initial state of the system is defined by
the {}``\hyperref[INITIALIZER]{initialize}'' tag data.
>>>>>>> 8c16f920
As the name suggests, this initializes the state of the system, so
this is where we will specify the atom positions and the cell
parameters. Firstly, this takes an attribute which specifies the number
of replicas of the system, called {}``nbeads'':

\begin{code}
<system>
   <initialize nbeads=`4'>
      ...
   </initialize>
   ...
</system>
\end{code}

<<<<<<< HEAD
Note that an attribute forms part of the opening tag, and that the
value being assigned to it is held within quotation marks. In this
case, we have set the number of replicas, or beads, to 4.

Next, we must specify the atomic configuration. Rather than initialize
the atom positions manually, we will instead use a separate configuration
file for this purpose.
Here we will discuss two of the input formats that are compatible
with \ipi, xyz files and pdb files.

Note that, for the sake of this tutorial, we have
included valid xyz and pdb input
files in the {}``tutorial-1'' directory called {}``our\_ref.xyz''
and {}``our\_ref.pdb'' respectively.
=======
Rather than initialize the atom positions manually, we will instead 
use a separate configuration file for this purpose.
Two types of input formats are compatible with \ipi, xyz files and pdb files.
For reference, valid xyz and pdb input files have been included in the 
{}``tutorial-1'' directory called {}``our\_ref.xyz'' and {}``our\_ref.pdb'' 
respectively.
>>>>>>> 8c16f920

The xyz format is the simplest input format
for a configuration file that \ipi accepts, and has the following
syntax:

\begin{code}
natoms
# COMMENT LINE: PUT TITLE OF FILE HERE
atom1   x1  y1  z1
atom2   x2  y2  z2
...
\end{code}
where {}``natoms'' is replaced by an integer giving the total number
of atoms, in this case 108, atom1 is a label for atom 1, in this case
H2 (since we are simulating para-hydrogen), and (x1, y1, z1) are the
x, y and z components of atom 1 respectively.

Note that we are treating the para-hydrogen molecules isotropically here,
i.e. as spherical psuedo-atoms.
For the current system this is a good approximation, since at
the state point under consideration every molecule is in its
rotational ground state. For further details on this potential,
and a demonstration of its application to quantum dynamics, see
\cite{silv-gold78jcp} and \cite{mill-mano05jcp}.

Other than its simplicity, the main advantage of this type of file
is that it is free-formatted, and so there is no set precision
to which each value must be written. This greatly simplifies
both reading and writing these files.

The pdb format is more complicated, and has the following structure:

\begin{code}
TITLE insert title here...
CRYST1        a        b        c      A      B      C P 1           1
ATOM      1   n1   1     1          x1      y1      z1  0.00  0.00             0
ATOM      2   n2   1     1          x2      y2      z2  0.00  0.00             0
...
END
\end{code}
where a, b and c are the cell vector lengths, A, B and C are the angles between
them, n1 and n2 are the labels for atoms 1 and 2, and (x1, y1, z1)
and (x2, y2, z2) give the position vectors of atoms 1 and 2.

Note that this is
fixed-formatted, so the number of spaces matters. Essentially, the
above format needs to be copied verbatim, using the same column
widths and all the same keywords. For an exact specification
of the file format (of which only a subset is implemented
with \ipi) see
\url{http://deposit.rcsb.org/adit/docs/pdb_atom_format.html}.

Here we will show how to specify the xml input file
in both of these cases, assuming that the user has already
created the configuration file themselves.
Note that these file formats can be read by
<<<<<<< HEAD
visualization programs such as VMD, and so it is generally advised
when making your own input files to
use such software to make sure that the configuration is as expected.
=======
visualization programs such as VMD, and so it is recommended that
such software is always used to make sure that the syntax and input data are
correct.
>>>>>>> 8c16f920

To use a configuration file the {}``\hyperref[INITFILE]{file}'' tag in
{}``\hyperref[INITIALIZER]{initialize}'' should be used.
This will take an input file with a given name and use it to initialize
all relevant data. Both of these formats have the atom
positions and labels, so this will initialize the positions, labels
and masses of all the particles in the system, with the masses being
implicitly set based on the atom label. The pdb configuration file
will also be used to set the cell parameters.

Let us take these two file types in turn, and form the appropriate
<<<<<<< HEAD
input sections. First, the xyz file.
There are two attributes which are
=======
input sections. First, the xyz file. There are two attributes which are 
>>>>>>> 8c16f920
relevant to the {}``\hyperref[INITFILE]{file}'' tag
for our current problem, {}``mode'' and {}``units''.
{}``mode'' is used to describe what kind of data is being used to
initialize from, and so in this case will be {}``xyz''.
{}``units'' specifies which units the file is given in, and
so in this case is given by {}``angstrom'', which are the
standard units of both xyz and pdb files.
Note that if no units are specified then atomic units are assumed.
For more information on the \ipi unit conversion libraries,
and the available units, see \ref{inputunits}.

At this point we have the following input section:

\begin{code}
<initialize nbeads=`4'>
   <file mode=`xyz' units=`angstrom'> our_ref.xyz </file>
   ...
</initialize>
\end{code}

<<<<<<< HEAD
In this case, since the cell parameters are not specified in the
configuration file we must specify them separately.
To initialize just the cell parameters,
we use the tag {}``\hyperref[INITCELL]{cell}''.
These could in theory be set using a separate
file, but here we will initialize them manually. Taking a cubic cell
with cell parameter 17.847 angstroms, we can specify this using
the {}``\hyperref[INITCELL]{cell}'' tag in three different ways:

\begin{code}
<cell mode='manual' units='angstrom'>
   [17.847, 0, 0, 0, 17.847, 0, 0, 0, 17.847]
=======
Since the cell parameters are not specified in the xyz file format
we must specify them separately, using the {}``\hyperref[INITCELL]{cell}'' tag.
In theory a separate file could be used just for the cell parameters, 
but here we will initialize them manually. Here we want a cubic cell
with cell parameter 17.847 angstroms, which can be specified using
the {}``\hyperref[INITCELL]{cell}'' tag in three different ways:

\begin{code}
<cell mode=`manual' units=`angstrom'> 
   [17.847, 0, 0, 0, 17.847, 0, 0, 0, 17.847] 
>>>>>>> 8c16f920
</cell>
\end{code}

\begin{code}
<cell mode=`abcABC' units=`angstrom'>
   [17.847, 17.847, 17.847, 90, 90, 90]
</cell>
\end{code}

\begin{code}
<cell mode=`abc' units=`angstrom'>
   [17.847, 17.847, 17.847]
</cell>
\end{code}

Note the use of the different {}``mode'' attributes, {}``manual'',
{}``abcABC'' and {}``abc''. The first creates the cell vector
matrix manually, the second takes the length of the three unit vectors
and the angles between them in degrees, and the last assumes an orthorhombic
cell and so only takes the length of the three unit vectors as arguments.
<<<<<<< HEAD
We will take the last version for brevity, giving as our final
=======
We will take the last version for brevity, giving the following
>>>>>>> 8c16f920
{}``\hyperref[INITIALIZER]{initialize}'' section:

\begin{code}
<initialize nbeads=`4'>
   <file mode=`xyz' units=`angstrom'> our_ref.xyz </file>
   <cell mode=`abc' units=`angstrom'>
      [17.847, 17.847, 17.847]
   </cell>
   ...
</initialize>
\end{code}

The pdb file is specified in a similar way, except that no
{}``\hyperref[INITCELL]{cell}''
tag needs be specified and the {}``mode'' tag should be
set to {}``pdb'':

\begin{code}
<initialize nbeads=`4'>
   <file mode=`pdb' units=`angstrom'> our_ref.pdb </file>
   ...
</initialize>
\end{code}

As well as initializing all the atom positions, this section
<<<<<<< HEAD
can also be used to set the atom velocities. Rather than setting these manually,
it is usually simpler to sample these randomly from a Maxwell-Boltzmann
distribution. This can be done using the
{}``\hyperref[INITVELOCITIES]{velocities}''
tag by setting the {}``mode'' attribute to {}``thermal''.
This then takes an argument specifying the temperature to initialize the
velocities to. With this, the final
=======
can also be used to set the atom velocities. Rather than setting these manually
or via a file, it is simpler to generate these automatically by sampling from a 
Maxwell-Boltzmann distribution. This can be done using the 
{}``\hyperref[INITVELOCITIES]{velocities}'' 
tag by setting the {}``mode'' attribute to {}``thermal'', and giving it
an argument specifying the temperature to initialize the
velocities to. As we want \(T = 25\) K, the final 
>>>>>>> 8c16f920
{}``\hyperref[INITIALIZER]{initialize}'' section is:

\begin{code}
<initialize nbeads=`4'>
   <file mode=`pdb' units=`angstrom'> our_ref.pdb </file>
   <velocities mode=`thermal' units=`kelvin'> 25 </velocities>
</initialize>
\end{code}

<<<<<<< HEAD
\subsubsection{Creating the server socket}

Next let us consider the
{}``\hyperref[FORCES]{forces}'' section, which deals with communication
with the client codes. Since in this example we do not use ring-polymer contraction,
we only need to specify a single {}``\hyperref[FFSOCKET]{socket}'' tag:

\begin{code}
<forces>
   <socket>
      ...
   </socket>
</forces>
\end{code}

A socket is specified with three parameters; the port number, the
hostname and whether it is a unix or an internet socket.
These are specified by the {}``port'' and {}``address'' tags
and the {}``mode'' attribute respectively.
To match up with the client socket specified above,
we will take an internet socket on the hostname localhost and
use port number 31415.

This gives the final {}``\hyperref[FORCES]{forces}'' section:

\begin{code}
<forces>
   <socket mode="inet">
      <address> localhost </address>
      <port> 31415 </port>
   </socket>
</forces>
\end{code}

=======
>>>>>>> 8c16f920
\subsubsection{Generating the correct ensemble}

The next section that we will need is
{}``\hyperref[ENSEMBLE]{ensemble}'', which determines
how the dynamics integrator will be initialized. Since we wish to
do a \emph{NVT} simulation, we set the {}``mode'' attribute to {}``nvt''
(note that we use lower case, and that the tags are case sensitive),
and must specify the temperature using the appropriate tag:

\begin{code}
<system>
   <ensemble mode=`nvt'>
      ...
      <temperature units=`kelvin'> 25 </temperature>
   </ensemble>
   ...
</system>
\end{code}

This defines the ensemble that will be sampled. We must also decide
which integration algorithm to use, and how large the time step should
be. In general, the time step should be made as large as possible
without there being a drift in the conserved quantity. Usually we
would take a few short runs with different time steps to try and optimize
this, but for the sake of this tutorial we will use a safe value of
1 femtosecond, giving:

\begin{code}
<ensemble mode=`nvt'>
   ...
   <timestep units=`femtosecond'> 1 </timestep>
   <temperature units=`kelvin'> 25 </temperature>
</ensemble>
\end{code}

Finally, while the microcanonical part of the integrator
is initialized automatically, there are several different options
for the constant temperature sampling algorithm,
specified by {}``\hyperref[THERMOSTATS]{thermostat}''. For simplicity we
<<<<<<< HEAD
will use (the global version of) the path-integral Langevin equation (PILE) algorithm \cite{ceri+10jcp},
which is specifically designed for path integral simulations.
This is specified by the {}``mode'' tag {}``pile\_g''.
This integrator also has to
be initialized with a time scale parameter, {}``tau'', which determines
how strong the thermostat is, which we will set to 25 femtoseconds.
Putting all of this together, we get:

\begin{code}
<ensemble mode='nvt'>
   <thermostat mode='pile_g'>
      <tau units='femtosecond'> 25 </tau>
=======
will use (the global version of) the path integral Langevin equation (PILE) 
algorithm \cite{ceri+10jcp}, which is specifically designed for path integral 
simulations. This is specified by the {}``mode'' tag {}``pile\_g''. This 
integrator also has to be initialized with a time scale parameter, {}``tau'', 
which determines how strong the thermostat is, which we will set to 25 
femtoseconds. Putting all of this together, we get:

\begin{code}
<ensemble mode=`nvt'>
   <thermostat mode=`pile_g'>
      <tau units=`femtosecond'> 25 </tau>
>>>>>>> 8c16f920
   </thermostat>
   <timestep units=`femtosecond'> 1 </timestep>
   <temperature units=`kelvin'> 25 </temperature>
</ensemble>
\end{code}

Now that we have decided on the time step, we will decide the total
number of steps to run the simulation for. Equilibrating the system
is likely to take around 5 picoseconds, so we will take 5000 time
steps, using:

\begin{code}
<total_steps> 5000 </total_steps>
\end{code}

\subsubsection{Customizing the output}

So far, we have only considered how to set up the simulation, and not
the data we wish to obtain from it. However, there are a wide
variety of properties of interest that \ipi can calculate
and a large number of different output
options, so to avoid confusion let us go through them one at a time.

Firstly, the amount of data sent to standard output can be adjusted
with the {}``verbosity'' attribute of
{}``\hyperref[SIMULATION]{simulation}'':

\begin{code}
<simulation verbosity=`high'>
   ...
</simulation>
\end{code}

By default the verbosity is set to {}``low'', which only outputs
important warning messages and information, and some statistical
information every 1000 time steps. Here we will set it to
{}``high'', which will
tell \ipi to output the following data every time step:

\begin{code}
 # Average timings at MD step S. t/step: TOTAL
 @SOCKET: Assigning [ X ] request id ID to client with last-id LID ( CID/ CTOT : IP)
 @SOCKET: ...
\end{code}
where the output values have been replaced with the following:
\begin{description}
\item [{S:}] This gives the current time step.
<<<<<<< HEAD
\item[{TOTAL:}] This gives the amount of time the current time step took.
\item [{P:}] This gives how long the momentum propagation step took.
\item [{Q:}] This gives how long the free-ring polymer propagation step took.
\item [{T:}] This gives how long the thermostat integration step took.
\item [{POTENTIAL:}] This gives the current potential energy of the system.
\item [{KINETIC:}] This gives the current kinetic energy of the system.
\item [{CONSERVED:}] This gives the current conserved quantity.
\item [{X:}] This says whether or not \ipi found a match for the calculation of
=======
\item [{TOTAL:}] This gives the amount of time the current time step took.
\item [{X:}] This says whether or not \ipi found a match for the calculation of 
>>>>>>> 8c16f920
replica ID or not.
If one of the connected client codes calculated the forces for this replica on the
last time step, then X will be {}``match'', and \ipi will automatically assign
this replica to the same client as before. This should happen with all the replicas
if CTOT is the same as the number of beads.
\item [{ID:}] The index of the replica currently being assigned to a client code.
\item [{LID:}] The index of the replica which the client code last did a force calculation
of.
\item [{CID:}] The index of the client code in the list of all connected client codes.
\item [{CTOT:}] The total number of connected client codes.
\item [{IP:}] A tuple giving the IP address of the client socket and its port
number.
\end{description}

What output gets written to file is specified by the
{}``\hyperref[OUTPUTS]{output}'' tag.
There are three types of files; properties files,
trajectory files and checkpoint files, which are specified with
{}``\hyperref[PROPERTIES]{properties}'',
{}``\hyperref[TRAJECTORY]{trajectory}''
and {}``\hyperref[CHECKPOINT]{checkpoint}'' tags respectively.
<<<<<<< HEAD
For an in-depth discussion on these three types
of output files see \ref{outputfiles},
but for now let us just explain the rationale
behind each of these output file types in turn.
=======
For an in-depth discussion on these three types of output files see 
\ref{outputfiles}, but for now let us just explain the rationale
behind each of them in turn.
>>>>>>> 8c16f920

\begin{description}
\item[checkpoint files:]
These give a snapshot of the state of the simulation.
If used as an input file for a new \ipi simulation,
this simulation will start from the point where the
checkpoint file was created in the old simulation.
\item[trajectory files:]
These are used to print out properties
relevant to all the atoms, such as the velocities or forces, 
for each degree of freedom. These can be useful
for calculating correlation functions or radial distribution functions,
but possibly their most useful feature is that visualization
programs such as VMD can read them, and then use this data to show
a movie of how the simulation is progressing.
\item[properties files:]
These are usually used to print out
system level properties, such as the timestep, temperature,
or kinetic energy. Essentially these are used to keep track of a small
number of important properties, either to visualize the
progress of the simulation using plotting programs such as gnuplot,
or to be used to get ensemble averages.
\end{description}

Now that we know what each output file is used for, let us take an
example of an output section and show how the xml input section works.
The default output, i.e. what would be output if nothing was set by the user,
would be generated with the following {}``\hyperref[OUTPUTS]{output}'' section:

\begin{code}
<output prefix=`i-pi'>
   <properties filename=`md' stride=`10'>
      [time, step, conserved, temperature, potential, kinetic_cv]
   </properties>
   <trajectory filename=`pos' stride=`100' format=`xyz'>
      positions
   </trajectory>
   <checkpoint filename=`checkpoint' stride=`1000' overwrite=`True'/>
</output>
\end{code}

This creates 6 files: {}``i-pi.md'', {}``i-pi.pos\_0.xyz'',
{}``i-pi.pos\_1.xyz'', {}``i-pi.pos\_2.xyz'', {}``i-pi.pos\_3.xyz''
and {}``i-pi.checkpoint''.
{}``i-pi.md'' is the properties file, {}``i-pi.pos\_x.xyz'' are the
position trajectory files, and {}``i-pi.checkpoint'' is the
checkpoint file.

<<<<<<< HEAD
The filenames are created using the syntax
{}``prefix''.{}``filename''[\_(file specifier)][.(file format)], where the file specifier is
added to separate similar files. For example, in the above case the
=======
The filenames are created using the syntax 
{}``prefix''.{}``filename''[\_(file specifier)][.(file format)], 
where the file specifier is
added to separate similar files. For example, in the above case the 
>>>>>>> 8c16f920
different position trajectories for each bead are given a file specifier
corresponding to the appropriate bead index.

The {}``stride'' attributes set how often data is output to each file;
so in the above case the properties are written out every 10 time steps,
the trajectories every 100, and the checkpoints every 1000.
The {}``format'' attribute sets the format of the trajectory files,
and the {}``overwrite'' attribute sets whether each checkpoint file
overwrites the previous one or not.

There are several options we can use to customize the
output data. Firstly, the {}``prefix'' attribute should be set to
something which can be used to distinguish the files from different
simulation runs. In this case we can simply set it to {}``tut1'':

\begin{code}
<output prefix=`tut1'>
   ...
</output>
\end{code}

As for the input parameters, the units the output data is given in can be
set by the user. Unlike the input parameters however,
this is done by specifying an
appropriate unit in curly braces after the name of the
property or trajectory of interest, as shown below:

\begin{code}
<<<<<<< HEAD
<output prefix='tut1'>
   <properties filename='md' stride='10'>
      [step, time{picosecond}, conserved{kelvin},
       temperature{kelvin}, potential{kelvin}, kinetic_cv{kelvin}]
   </properties>
   <trajectory filename='pos' stride='100' format='xyz'>
      positions{angstrom}
=======
<output prefix=`tut1'>
   <properties filename=`md' stride=`10'>
      [step, time{picosecond}, conserved{kelvin}, 
       temperature{kelvin}, potential{kelvin}, kinetic_cv{kelvin}] 
   </properties>
   <trajectory filename=`pos' stride=`100' format=`xyz'>
      positions{angstrom} 
>>>>>>> 8c16f920
   </trajectory>
   <checkpoint filename=`checkpoint' stride=`1000' overwrite=`True'/>
</output>
\end{code}

Next, let us adjust some of the attributes. Let us suppose that we
wish to output the properties every time step, to check for conserved
quantity jumps, and to output the trajectory in pdb format.
To do this we would set the {}``stride'' and {}``format'' tags,
as shown below:

\begin{code}
<<<<<<< HEAD
<output prefix='tut1'>
   <properties filename='md' stride='1'>
      [step, time{picosecond}, conserved{kelvin},
       temperature{kelvin}, potential{kelvin}, kinetic_cv{kelvin}]
   </properties>
   <trajectory filename='pos' stride='100' format='pdb' cell_units='angstrom'>
      positions{angstrom}
=======
<output prefix=`tut1'>
   <properties filename=`md' stride=`1'>
      [step, time{picosecond}, conserved{kelvin}, 
       temperature{kelvin}, potential{kelvin}, kinetic_cv{kelvin}] 
   </properties>
   <trajectory filename=`pos' stride=`100' format=`pdb' cell_units=`angstrom'>
      positions{angstrom} 
>>>>>>> 8c16f920
   </trajectory>
   <checkpoint filename=`checkpoint' stride=`1000' overwrite=`True'/>
</output>
\end{code}

Note that we have added a {}``cell\_units'' attribute
to the {}``\hyperref[TRAJECTORY]{trajectory}'' tag, so that the
cell parameters are consistent with the position output.

Finally, let us suppose that we wished to output another output property
to a different file to the others. One example of when this
might be necessary is if there
were an output property which was more expensive to calculate than the
others, and so it would be impractical to output it every time step.
With \ipi this is easy to do, all that is required is to add another
{}``\hyperref[PROPERTIES]{properties}'' tag with a different filename.

For demonstration purposes, we will choose to print out the forces
acting on one tagged bead, since this requires an argument to be
passed to the function that calculates it. The \ipi syntax for doing this is 
to have the arguments to be passed to the function between standard braces,
separated by semi-colons.

To print out the forces acting on one bead we need the {}``atom\_f''
property, which takes two arguments, {}``atom'' and {}``bead'',
giving the index of the atom and bead tagged respectively. The
appropriate syntax is then given below:

\begin{code}
<properties>
   [atom_f(atom=0;bead=0)]
</properties>
\end{code}

This will print out the force vector acting on bead 0 of atom 0.
\ipi also accepts positional arguments
(i.e. arguments not specified by a name, but just by their position
in the list of arguments), and so this could also be written as:

\begin{code}
<properties>
   [atom_f(0;0)]
</properties>
\end{code}

Finally, putting all this together, and adjusting some
of the parameters of the new file, we get:

\begin{code}
<<<<<<< HEAD
<output prefix='tut1'>
   <properties filename='md' stride='1'>
      [step, time{picosecond}, conserved{kelvin},
       temperature{kelvin}, potential{kelvin}, kinetic_cv{kelvin}]
   </properties>
   <properties filename='force' stride='20'>
      [atom_f{piconewton}(atom=0;bead=0)]
   </properties>
   <trajectory filename='pos' stride='100' format='pdb' cell_units='angstrom'>
      positions{angstrom}
=======
<output prefix=`tut1'>
   <properties filename=`md' stride=`1'> 
      [step, time{picosecond}, conserved{kelvin}, 
       temperature{kelvin}, potential{kelvin}, kinetic_cv{kelvin}] 
   </properties>
   <properties filename=`force' stride=`20'> 
      [atom_f{piconewton}(atom=0;bead=0)] 
   </properties>
   <trajectory filename=`pos' stride=`100' format=`pdb' cell_units=`angstrom'> 
      positions{angstrom} 
>>>>>>> 8c16f920
   </trajectory>
   <checkpoint filename=`checkpoint' stride=`1000' overwrite=`True'/>
</output>
\end{code}

\subsection{Running the simulation}

\label{run1}

Now that we have a valid input file, we can run the test simulation.
The {}``i-pi'' script in the root directory is used to create an
\ipi simulation from a xml input file. As explained in
\ref{runningsimulations} this script is run
(if we assume that we are in the {}``tutorial-1'' directory) using:

\begin{code}
> python ../../../i-pi tutorial-1.xml
\end{code}

This will start the \ipi simulation, creating the server socket and
initializing the simulation data. This should at this point print
out a header message to standard output, followed by a few information
messages that end with 
{}``@ForceField: Starting the polling thread main loop.'',
which signifies that the server socket has been opened and is waiting
for connections from client codes.

<<<<<<< HEAD
At this point the driver code is run in a new terminal
from the {}``drivers'' directory using the command
specified above:
=======
At this point the driver code should be run in a new terminal 
from the {}``drivers'' directory using the command specified at the start
of the tutorial:
>>>>>>> 8c16f920

\begin{code}
> ./driver.x -m sg -h localhost -o 15 -p 31415
\end{code}

The \ipi code should now output a message saying that a new client
code has connected, and start running the simulation.
Once 1000 steps have been completed, (which should take about half an hour) 
the simulation will end and automatically shut down the server and client 
sockets. However, before moving on to the next step, we should verify that this 
simulation has produced sensible results by looking at the output files.

\subsection{Output data}

Once the simulation is finished you should have the output files
{}``tut1.md'', {}``tut1.force'', {}``tut1.pos\_0.xyz'',
{}``tut1.pos\_1.xyz'', {}``tut1.pos\_2.xyz'', {}``tut1.pos\_3.xyz'',
{}``tut1.checkpoint'' and {}``RESTART''. Let us now study each of these in turn,
to see if we have successfully generated a properly equilibrated system.

<<<<<<< HEAD
Firstly, we consider the checkpoint files,
{}``tut1.checkpoint'' and {}``RESTART''.
=======
Firstly, consider the checkpoint files {}``tut1.checkpoint'' and {}``RESTART''.
>>>>>>> 8c16f920
As mentioned before, these files can be used as a means of restarting
the simulation from a previous point. As an example, the last
checkpoint should have been at step 4999, and so we could rerun
the last step using
\begin{code}
> ../../../i-pi tut1.checkpoint
\end{code}
followed by running {}``driver.x'' as before.

The difference between these two files is that, while {}``tut1.checkpoint''
was specified by the user, {}``RESTART'' is automatically generated at the
end of every \ipi run. Therefore the latter is what we will need to initialize 
the \emph{NPT} simulation, since it contains the state of the system after 
equilibration.

Next, let us look at the trajectory files. Since we have printed out
the positions, these should tell us how the spatial distribution
has equilibrated, and give us some insight into the atom dynamics.
The easiest way to use these files, as discussed earlier, is to
use the trajectory files as input to a visualization program such as VMD.

In this case, we see that the simulation started
from a crystalline configuration and then over the course
of the simulation melted. Since at the state point studied
and with the potential given para-hydrogen is a liquid \cite{silv-gold78jcp},
this is what we would expect.

Finally, let us check the {}``tut1.md'' file. For the current
problem, i.e. checking that we have a suitably equilibrated system,
we should do two tests. Firstly,
we should check that the conserved quantity does not exhibit any major
drift, and second we should check to see if the properties of interest
have converged. Using gnuplot, we can plot the relevant graphs using:

\begin{code}
> gnuplot
<<<<<<< HEAD
> p './tut1.md' u 1:3 # Plots column 1, i.e. current simulation step,
> p './tut1.md' u 1:4 # against columns 3, 4, 5 and 6,
> p './tut1.md' u 1:5 # i.e. conserved quantity, temperature,
> p './tut1.md' u 1:6 # potential energy and kinetic energy
=======
> p `./tut1.md' u 1:3 # Plots column 1, i.e. current simulation step, 
> p `./tut1.md' u 1:4 # against columns 3, 4, 5 and 6,
> p `./tut1.md' u 1:5 # i.e. conserved quantity, temperature,
> p `./tut1.md' u 1:6 # potential energy and kinetic energy
>>>>>>> 8c16f920
\end{code}

This will show that the conserved quantity has only a small drift upwards,
the kinetic and potential energies have equilibrated, and the thermostat
is keeping the temperature at the specified value.
We have therefore specified a sufficiently short time step, chosen the
thermostat parameters sensibly, and have equilibrated the properties
of interest. Therefore this stage of the simulation is done, and we are ready
to start the \emph{NPT} run.

\section{Part 2 - \emph{NPT} simulation}

\label{part2}

Now that we have converged \emph{NVT} simulation data, we can use this to
<<<<<<< HEAD
initialize a \emph{NPT} simulation.
There are two ways of doing this,
=======
initialize the \emph{NPT} simulation. There are two ways of doing this,
>>>>>>> 8c16f920
both of which involve using the RESTART file generated at
the end of the \emph{NVT} run as a starting point.
Note that for simplicity we will again take \(N=108, T=25 K\), and use \(P=0\).

\subsection{Modifying the RESTART file}

Firstly, you can use the RESTART file directly, modifying it
so that instead of continuing with the original \emph{NVT} simulation
it will instead start a new \emph{NPT} simulation. 
For reference, we have included
in the {}``tutorial-2'' directory both a RESTART file from
tutorial 1 and an adjusted file which will run \emph{NPT} dynamics,
{}``tutorial-2a.xml''

These adjustments start with resetting the {}``step'' tag, so that
it starts with the value 0. This can be done by simply removing the
tag. Similarly, we can increase the total number of
steps so that it is more suitable for collecting the necessary
amount of {\em NPT} data, in this case we will set
{}``total\_steps'' to 100000.

We will also update the output files, first by setting the filenames
to start with {}``tut2a'' rather than {}``tut1'', and secondly by adding
the volume and pressure to the list of computed properties so that
we can check that the ensemble is being sampled correctly.
Putting this together this gives:

\begin{code}
<<<<<<< HEAD
<output prefix=''>
   <properties shape='(8)' filename='tut2a.md'>
      [ step, time{picosecond}, conserved{kelvin},
        temperature{kelvin}, potential{kelvin}, kinetic_cv{kelvin},
        pressure_cv{megapascal}, volume ]
   </properties>
   <properties stride='20' shape='(1)' filename='tut2a.force'>
      [ atom_f{piconewton}(atom=0;bead=0) ]
=======
<output prefix=`'>
   <properties shape=`(8)' filename=`tut2a.md'>
      [ step, time{picosecond}, conserved{kelvin}, 
        temperature{kelvin}, potential{kelvin}, kinetic_cv{kelvin}, 
        pressure_cv{megapascal}, volume ] 
   </properties>
   <properties stride=`20' shape=`(1)' filename=`tut2a.force'> 
      [ atom_f{piconewton}(atom=0;bead=0) ] 
>>>>>>> 8c16f920
   </properties>
   <trajectory filename=`tut2a.pos' stride=`100' format=`pdb' cell_units=`angstrom'>
      positions{angstrom}
   </trajectory>
   <checkpoint stride=`1000' filename=`tut2a.restart'/>
</output>
\end{code}

Finally, we must change the {}``\hyperref[ENSEMBLE]{ensemble}''
tag so that the correct
ensemble is sampled. The first thing that must be done is
the {}``mode'' tag must be changed from {}``nvt'' to {}``npt'',
and a {}``pressure'' tag must be added:

\begin{code}
<ensemble mode=`npt'>
   <pressure> 0 </pressure>
   ...
</ensemble>
\end{code}

We must also specify the constant pressure algorithm,
using the tag {}``\hyperref[BAROSTAT]{barostat}''.
<<<<<<< HEAD
At present, \ipi only contains a stochastic barostat to apply pressure
to an isotropic system, which can be specified with the option ``isotropic''.
Anisotropic versions of the barostat may be added in future releases of \ipi.
=======
Since we are only interested in constant pressure dynamics, we will use the
isotropic barostat, which can be specified with the option ``isotropic''. 
%Anisotropic versions of the barostat may be added in future releases of \ipi. 
>>>>>>> 8c16f920

The isotropic barostat also requires a thermostat to deal with the volume 
degree of freedom, for which we will use a simple Langevin thermostat.
This is specified in the same way as the one which does the
constant temperature algorithms for the atomic degrees of freedom, so choosing
a time scale of 250 femtoseconds we get:

\begin{code}
<ensemble mode=`npt'>
   <pressure> 0 </pressure>
   <barostat mode=`isotropic'>
      <thermostat mode=`langevin'>
         <tau units=`femtosecond'> 250 </tau>
      </thermostat>
      ...
   </barostat>
   ...
</ensemble>
\end{code}

Finally, we will take the barostat time scale to be 250 femtoseconds, giving:

\begin{code}
<ensemble mode=`npt'>
   <pressure> 0 </pressure>
   <barostat mode=`isotropic'>
      <thermostat mode=`langevin'>
         <tau units=`femtosecond'> 250 </tau>
      </thermostat>
      <tau units=`femtosecond'> 250 </tau>
   </barostat>
   ...
</ensemble>
\end{code}
with the rest of the {}``\hyperref[ENSEMBLE]{ensemble}''
tag being the same as before.

\subsection{Initialization from RESTART}

A different way of initializing the simulation is to use the
RESTART file as a configuration file, in the same way that
the xyz/pdb files were used previously.

Firstly, the original input file {}``tutorial-1.xml'' needs to
be modified so that
it will do a \emph{NPT} simulation instead of \emph{NVT}. This involves modifying
the {}``total\_steps'', {}``\hyperref[OUTPUTS]{output}'' and
{}``\hyperref[ENSEMBLE]{ensemble}'' tags as above. Next, we replace the
{}``\hyperref[INITIALIZER]{initialize}'' tag section with:

\begin{code}
<initialize nbeads=`4'>
   <file mode=`chk'> tutorial-1_RESTART </file>
</initialize>
\end{code}

Note that the {}``mode'' attribute has been set to {}``chk''
to specify that the file is a checkpoint file.
This will then use the RESTART file to initialize the bead
configurations and velocities and the cell parameters.

Again, there is a file in the {}``tutorial-2'' directory
for this purpose, {}``tutorial-2b.xml''.

\subsection{Running the simulation}

Whichever method is used to create the input file, the simulation
is run in the same way as before, using either
{}``tutorial-2a.xml'' or {}``tutorial-2b.xml'' as the input file.
Note how the volume fluctuates with time, as it is no longer held
constant in this ensemble.

\section{Part 3 - A fully converged simulation}

As a final example, we note that at this state point 16 replicas
and at least 172 particles are actually
required to provide converged results.
As a last tutorial then, you should repeat tutorials 1 and 2 with
this number of replicas and atoms.

The directory {}``tutorial-3'' contains
\emph{NVT} and \emph{NPT} input files which can be used to do a fully converged
\emph{NPT} simulation from scratch, except that they are missing some
of the necessary input parameters.
If these are chosen correctly the volume will be 31 \(\textrm{cm}^3\)/mol 
and the total energy will be -48 K \cite{mart+99jcp}.

With this number of beads and atoms, the simulation is likely
to take much longer than it did in either tutorial 1 or 2.
To help speed this up, we will now discuss how to parallelize the
calculation over the sockets, and how to speed up the data transfer.

Firstly, in this simple case where we are calculating an isotropic,
pair-wise interaction, the data transfer time is likely to be a
<<<<<<< HEAD
significant proportion of the total calculation time. To help speed this
up, there is the option to use a unix domain socket rather than an
internet socket. These are optimized for local communication between
=======
significant proportion of the total calculation time. To help 
remove this bottleneck, we can use a unix domain socket rather than an
internet socket. These are optimized for local communication between 
>>>>>>> 8c16f920
processes on a single computer, and so for the current problem they will be much
faster than internet sockets.

To change the type of socket we simply set the {}``mode'' attribute of the
{}``\hyperref[FFSOCKET]{ffsocket}'' tag to {}``unix'':

\begin{code}
<ffsocket mode=`unix'>
   ...
</ffsocket>
\end{code}

Similarly, the client code can be told to connect via a unix socket
using the -u flag:

\begin{code}
> ./driver.x -u -m sg -h localhost -o 15 -p 31415
\end{code}

Parallelizing the force calculation over the different replicas of the system
is similarly easy, all that is required is to run the above
command multiple times. For example, if we wish to run
4 client codes, we would use:

\begin{code}
> for a in 1 2 3 4; do
>    ./driver.x -u -m sg -h localhost -o 15 -p 31415 &
> done
\end{code}

Using these techniques should help speed up the calculation considerably,
at least in this simple case. Note however, that using unix domain sockets
would give a negligible gain in speed in most simulations,
since the force calculation usually takes much longer than the data transfer.

\chapter{Troubleshooting}

\label{trouble}


\section{Input errors}
\begin{itemize}
\item \emph{not well-formed (invalid token)}: Seen if the input file does
not have the correct xml syntax. Should be accompanied by a line number
giving the point in the file where the syntax is incorrect.
\item \emph{mismatched tag}: One of the closing tags does not have the
same name as the corresponding opening tag. Could be caused either
by a misspelling of one of the tags, or by having the closing tag
in the wrong place. This last one is a standard part of the xml syntax,
if the opening tag of one item is after the opening tag of a second,
then its closing tag should be before the closing tag of the second.
Should be accompanied by a line number giving the position of the
closing tag.
\item \emph{Uninitialized value of type \_\_\_} or \emph{Attribute/Field name \_\_\_ is mandatory and was not found in the input for property \_\_\_}:
The xml file is missing a mandatory tag, i.e. one without which the
simulation cannot be initialized. Find which tag name is missing and
add it.
\item \emph{Attribute/tag name \_\_\_ is not a recognized property of \_\_\_ objects}:
The first tag should not be found within the second set of tags. Check
that the first tag is spelt correctly, and that it has been put in
the right place.
\item \emph{\_\_\_ is not a valid option (\_\_\_)}: This attribute/tag
only allows a certain range of inputs. Pick one of the items from
the list given.
\item \emph{\_\_\_ is an undefined unit for kind \_\_\_} or \emph{\_\_\_ is not a valid unit prefix} or \emph{Unit \_\_\_ is not structured with a prefix+base syntax}:
The unit input by the user is not correct. Make sure it corresponds
to the correct dimensionality, and is spelt correctly.
\item \emph{Invalid literal for int() with base 10: \_\_\_} or \emph{Invalid literal for float(): \_\_\_} or \emph{\_\_\_ does not represent a bool value}:
The data input by the user does not have the correct data type. See
section \ref{ifilestructure} for what constitutes a valid integer/float/boolean
value.
\item \emph{Error in list syntax: could not locate delimiters}: The array
input data did not have the required braces. For a normal array use
{[}{]}, for a dictionary use \{\}, and for a tuple use ().
\item \emph{The number of atom records does not match the header of xyz file}:
Self-explanatory.
\item \emph{list index out of range}: This will normally occur if the configuration
is initialized from an invalid input file. This will either cause
the code to try to read part of the input file that does not exist,
or to set the number of beads to zero which causes this error in a
different place. Check that the input file has the correct syntax.
\end{itemize}

\section{Initialization errors}
\begin{itemize}
\item \emph{Negative \_\_\_ parameter specified.}: Self-explanatory.
\item \emph{If you are initializing cell from cell side lengths you must pass the 'cell' tag an array of 3 floats}:
If you are attempting to initialize a cell using the {}``abc'' mode,
the code expects three floats corresponding to the three side lengths.
\item \emph{If you are initializing cell from cell side lengths and angles you must pass the 'cell' tag an array of 6 floats}:
If you are attempting to initialize a cell using the {}``abcABC''
mode, the code expects six floats corresponding to the three side
lengths, followed by the three angles in degrees.
\item \emph{Cell objects must contain a 3x3 matrix describing the cell vectors.}:
If you are attempting to initialize a cell using the {}``manual''
mode, the code expects nine floats corresponding to the cell vector
matrix side lengths. Note that the values of the lower-diagonal elements
will be set to zero.
\item \emph{Array shape mismatch in q/p/m/names in beads input}: The size
of the array in question does not have the correct number of elements
given the number of atoms and the number of beads used in the rest
of the input. If the number of beads is nbeads and the number of atoms
natoms, then q and p should have shape (nbeads, 3{*}natoms) and m
and names should have shape (natoms,).
\item \emph{No thermostat/barostat tag provided for \emph{NVT}/\emph{NPT} simulation}:
Some ensembles can only be sampled if a thermostat and/or barostat
have been defined, and so for simulations at constant temperature
and/or pressure these tags are mandatory. If you wish to not use a
thermostat/barostat, but still want to keep the ensemble the same,
then use {}``dummy'' mode thermostat/barostat, which simply does
nothing.
\item \emph{Pressure/Temperature should be supplied for constant pressure/temperature simulation}:
Since in this case the ensemble is defined by these parameters, these
must be input by the user. Add the appropriate tags to the input file.
\item \emph{Manual path mode requires (nbeads-1) frequencies, one for each internal mode of the path.}:
If the {}``mode'' tag of {}``normal\_modes'' is set to {}``manual'',
it will expect an array of frequencies, one for each of the internal
normal modes of the ring polymers.
\item \emph{PA-CMD mode requires the target frequency of all the internal modes.}:
If the {}``mode'' tag of {}``normal\_modes'' is set to {}``pa-cmd'',
it will expect an array of one frequency, to which all the internal
modes of the ring polymers will be set.
\item \emph{WMAX-CMD mode requires [wmax, wtarget]. The normal modes will be scaled such that the first internal mode is at frequency wtarget and all the normal modes coincide at frequency wmax.}:
If the {}``mode'' tag of {}``normal\_modes'' is set to {}``wmax-cmd'',
it will expect an array of two frequencies, one two set the lowest
frequency normal mode, and one for the other normal mode frequencies.
\item \emph{Number of beads \_\_\_ doesn't match GLE parameter nb= \_\_\_}:
The matrices used to define the generalized Langevin equations of
motion do not have the correct first dimension. If matrices have been
downloaded from \url{http://gle4md.berlios.de/ } make sure that you
have input the correct number of beads.
\item \emph{Initialization tries to match up structures with different atom numbers}:
If in the initialization any of the matrices has an array shape which
do not correspond to the same number of atoms, then they cannot correspond
to the same system. Check the size of the arrays specified if they
have been input manually.
\item \emph{Cannot initialize single atom/bead as atom/bead index \_\_\_ is larger than the number of atoms/beads}:
Self-explanatory. However, note that indices are counted from 0, so
the first replica/atom is defined by an index 0, the second by an
index 1, and so on.
\item \emph{Cannot initialize the momenta/masses/labels/single atoms before the size of the system is known.}:
In the code, a beads object is created to hold all the information
related to the configuration of the system. However, until a position
vector has been defined, this object is not created. Therefore, whichever
arrays are being initialized individually, the position vector must
always be initialized first.
\item \emph{Trying to resample velocities before having masses.}: A Maxwell-Boltzmann
distribution is partly defined by the atomic masses, and so the masses
must be defined before the velocities can be resampled from this distribution.
\item \emph{Cannot thermalize a single bead}: It does not make sense to
initialize the momenta of only one of the beads, and so \ipi does
not give this functionality.
\item \emph{Initializer could not initialize \_\_\_}: A property of the
system that is mandatory to properly run the simulation has not been
initialized in either the {}``initialize'' section or the appropriate
section in beads.
\item \emph{Ensemble does not have a thermostat to initialize} or \emph{There is nothing to initialize in non-GLE thermostats} or \emph{Checkpoint file does not contain usable thermostat data}:
These are raised if the user has tried to initialize the matrices
for the GLE thermostats with a checkpoint file that either does not
have a GLE thermostat or does not have a thermostat at all.
\item \emph{Size mismatch in thermostat initialization data}: Called if
the shape of the GLE matrices defined in the checkpoint file is different
from those defined in the new simulation.
\item \emph{Replay can only read from PDB or XYZ files -- or a single frame from a CHK file}:
If the user specifies a replay ensemble, the state of the system must
be defined by either a configuration file or a checkpoint file, and
cannot be specified manually.
\end{itemize}

\section{Output errors}
\begin{itemize}
\item \emph{The stride length for the \_\_\_ file output must be positive.}:
Self-explanatory
\item \emph{\_\_\_ is not a recognized property/output trajectory}: The
string as defined in the {}``properties''/''trajectory'' tag does
not correspond to one of the available trajectories. Make sure that
both the syntax is correct, and that the property has been spelt correctly.
\item \emph{Could not open file \_\_\_ for output}: Raised if there is
a problem opening the file defined by the {}``filename'' attribute.
\item \emph{Selected bead index \_\_\_ does not exist for trajectory \_\_\_}:
You have asked for the trajectory of a bead index greater than the
number of the replicas of the system. Note that indices are counted
from 0, so the first replica is defined by an index 0, the second
by an index 1, and so on.
\item \emph{Incorrect format in unit specification \_\_\_}: Usually raised
if one of the curly braces has been neglected.
\item \emph{Incorrect format in argument list \_\_\_}: This will be raised
either if one of the brackets has been neglected, or if the delimiters
between arguments, in this case {}``;'', are not correct. This is
usually raised if, instead of separating the arguments using {}``;'',
they are instead separated by {}``,'', since this causes the property
array to be parsed incorrectly.
\item \emph{\_\_\_ got an unexpected keyword argument \_\_\_}: This will
occur if one of the argument lists of one of the properties specified
by the user has a keyword argument that does not match any of those
in the function to calculate it. Check the properties.py module to
see which property this function is calculating, and what the correct
keyword arguments are. Then check the {}``properties'' tag, and
find which of the arguments has been misspelt.
\item \emph{Must specify the index of atom\_vec property}: Any property
which prints out a vector corresponding to one atom needs the index
of that atom, as no default is specified.
\item \emph{Cannot output \_\_\_ as atom/bead index \_\_\_ is larger than the number of atoms/beads}:
Self-explanatory. However, note that indices are counted from 0, so
the first replica/atom is defined by an index 0, the second by an
index 1, and so on.
\item \emph{Couldn't find an atom that matched the argument of \_\_\_}:
For certain properties, you can specify an atom index or label, so
that the property is averaged only over the atoms that match it. If
however no atom labels match the argument given, then the average
will be undefined. Note that for properties which are cumulatively
counted rather than averaged, this error is not raised, and if no
atom matches the label given 0 will be returned.
\end{itemize}

\section{Socket errors}
\begin{itemize}
\item \emph{Address already in use}: This is called if the server socket
is already being used by the host network. There are several possible
reasons for getting this error. Firstly, it might simply be that two
simulations are running concurrently using the same host and port
number. In this case simply change the port number of one of the simulations.
Secondly, you can get this error if you try to rerun a simulation
that previously threw an exception, since it takes a minute or so
before the host will disconnect the server socket if it is not shut
down cleanly. In this case, simply wait for it to disconnect, and
try again. Finally, you will get this error if you try to use a restricted
port number (i.e. below 1024) while not root. You should always use
a non-restricted port number for \ipi simulations.
\item \emph{Error opening unix socket. Check if a file /tmp/ipi\_\_\_ exists, and remove it if unused.}:
Similar to the above error, but given if you are using a unix socket
rather than an internet socket. Since this binds locally the socket
can be removed by the user, which means that it is not necessary to
wait for the computer to automatically disconnect an unused server
socket.
\item \emph{Port number \_\_\_ out of acceptable range}: The port number
must be between 1 and 65535, and should be greater than 1024. Change
the port number accordingly.
\item \emph{Slot number \_\_\_ out of acceptable range}: The slot number
must be between 1 and 5. Change the slot number accordingly.
\item \emph{'NoneType' object has no attribute 'Up'}: This is called if
an exception is raised during writing the data to output, and so the
thread that deals with the socket is terminated uncleanly. Check the
stack trace for the original exception, since this will be the actual
source of the problem. Also note that, since the socket thread was
not cleaned up correctly, the server socket may not have been disconnected
properly and you may have to wait for a minute before you can restart
a simulation using the same host and port number.
\end{itemize}

\section{Mathematical errors}
\begin{itemize}
\item \emph{math domain error}: If the cell parameters are defined using
the side lengths and angles, with either a pdb file or using the {}``abcABC''
initialization mode, then for some value of the angles it is impossible
to construct a valid cell vector matrix. This will cause the code
to attempt to take the square root of a negative number, which gives
this exception.
\item \emph{overflow encountered in exp}: Sometimes occurs in \emph{NPT} runs
when the simulation box {}``explodes''. Make sure you have properly
equilibrated the system before starting and that the timestep is short
enough to not introduce very large integration errors.
\end{itemize}
\bibliographystyle{elsarticle-num-names}
\bibliography{mybib}
\end{document}<|MERGE_RESOLUTION|>--- conflicted
+++ resolved
@@ -399,20 +399,12 @@
 On the force evaluation side, the task of splitting the request of a
 force evaluation into individual components and individual beads is
 accomplished by a chain of three objects, Forces, ForceComponent and ForceBead.
-<<<<<<< HEAD
-is the main force Forces evaluator, that is built from the prototypes
-listed within the \hyperref[FORCES]{forces} field of \hyperref[SYSTEM]{system}.
-Each \hyperref[FORCECOMPONENT]{force} item within the
-\hyperref[FORCES]{forces} tag describe one component of the force --
+Forces is the main force evaluator, that is built from the prototypes
+listed within the ``\hyperref[FORCES]{forces}'' field of
+``\hyperref[SYSTEM]{system}''.
+Each ``\hyperref[FORCECOMPONENT]{force}'' item within the
+``\hyperref[FORCES]{forces}'' tag describe one component of the force --
 in our example one ForceComponent bound to a forcefield of type A,
-=======
-Forces is the main force evaluator, that is built from the prototypes
-listed within the ``\hyperref[FORCES]{forces}'' field of 
-``\hyperref[SYSTEM]{system}''.
-Each ``\hyperref[FORCECOMPONENT]{force}'' item within the 
-``\hyperref[FORCES]{forces}'' tag describe one component of the force --
-in our example one ForceComponent bound to a forcefield of type A, 
->>>>>>> 8c16f920
 evaluated on 32 beads, and one ForceComponent bound to type B, evaluated
 on 8 beads. Forces contains the machinery that automatically contracts the
 actual ring polymer to the number of beads required by each component,
@@ -1236,19 +1228,11 @@
 the system that is being studied is partly defined by the thermodynamic
 ensemble that should be sampled, which in turn may be partly defined
 by the pressure, and so on. To make this dependence clear in the code
-<<<<<<< HEAD
-the global simulation object which holds all the data contains
-an ensemble object, which contains a pressure variable.
-
-Therefore the input file is specified
-by having a {}``\hyperref[SIMULATION]{simulation}'' tag, containing an
-=======
 the system object which holds all the configuration and algorithmic
 data contains an ensemble object, which contains a pressure variable.
- 
+
 Therefore the input file is specified
-by having a {}``\hyperref[SYSTEM]{system}'' tag, containing an 
->>>>>>> 8c16f920
+by having a {}``\hyperref[SYSTEM]{system}'' tag, containing an
 {}``\hyperref[ENSEMBLE]{ensemble}''
 tag, which itself contains a {}``pressure'' tag, which will contain
 a float value corresponding to the external pressure. In this
@@ -1317,17 +1301,11 @@
 The input file can contain a {}``\hyperref[INITIALIZER]{initialize}'' tag, which
 contains a number of fields that determine the starting values of the various
 quantities that define the state of the simulation -- atomic positions, cell parameters, velocities, \ldots.
-<<<<<<< HEAD
-These fields (\hyperref[INITPOSITIONS]{positions},  \hyperref[INITVELOCITIES]{velocities},
-\hyperref[INITCELL]{cell},  \hyperref[INITMASSES]{masses},  \hyperref[INITLABELS]{labels},
-\hyperref[INITFILE]{file}) specify how the values should be obtained:
+These fields (``\hyperref[INITPOSITIONS]{positions}'', ``\hyperref[INITVELOCITIES]{velocities}'',
+``\hyperref[INITCELL]{cell}'',  ``\hyperref[INITMASSES]{masses}'',  ``\hyperref[INITLABELS]{labels}'',
+``\hyperref[INITFILE]{file}'') specify how the values should be obtained:
 either from a manually-input list or from an external file.
-=======
-These fields (``\hyperref[INITPOSITIONS]{positions}'', ``\hyperref[INITVELOCITIES]{velocities}'',  
-``\hyperref[INITCELL]{cell}'',  ``\hyperref[INITMASSES]{masses}'',  ``\hyperref[INITLABELS]{labels}'',
-``\hyperref[INITFILE]{file}'') specify how the values should be obtained: 
-either from a manually-input list or from an external file.   
->>>>>>> 8c16f920
+
 
 \subsubsection{Configuration files}
 
@@ -1346,16 +1324,11 @@
 \end{itemize}
 the last of which will be described in the next section.
 
-<<<<<<< HEAD
+
 Depending on the field name, the values read from the external file will
-be used to initialize one component of the simulation or another (e.g. the positions
-or the velocities). The \hyperref[INITFILE]{file} tag can be used as a shortcut
-=======
-Depending on the field name, the values read from the external file will 
-be used to initialize one component of the simulation or another 
-(e.g. the positions or the velocities). 
-The ``\hyperref[INITFILE]{file}'' tag can be used as a shortcut 
->>>>>>> 8c16f920
+be used to initialize one component of the simulation or another
+(e.g. the positions or the velocities).
+The ``\hyperref[INITFILE]{file}'' tag can be used as a shortcut
 to initialize the atom positions, labels, masses and possibly
 the cell parameters at the same time. For instance,
 
@@ -1376,16 +1349,10 @@
 </initialize>
 \end{code}
 
-<<<<<<< HEAD
-In practice, the using the \hyperref[INITFILE]{file} tag will only read the information that
-can be inferred from the given file type, so for an `xyz' file, the cell
-parameters will not be initialized.
-=======
-In practice, the using the ``\hyperref[INITFILE]{file}'' tag will only 
+In practice, the using the ``\hyperref[INITFILE]{file}'' tag will only
 read the information that
 can be inferred from the given file type, so for an xyz file the cell
-parameters will not be initialized. 
->>>>>>> 8c16f920
+parameters will not be initialized.
 
 
 \subsubsection{Initialization from checkpoint files}
@@ -1609,13 +1576,8 @@
 before the desired number of steps have been completed.
 
 \ipi will try to generate a RESTART file when it terminates, either because
-<<<<<<< HEAD
-\emph{total\_time} has elapsed, or because it received a (soft) kill signal
+``total\_time'' has elapsed, or because it received a (soft) kill signal
 by the operating system. A soft exit can also be forced by creating
-=======
-``total\_time'' has elapsed, or because it received a (soft) kill signal 
-by the operating system. A soft exit can also be forced by creating 
->>>>>>> 8c16f920
 an empty file named ``EXIT'' in
 the directory in which \ipi is running.
 
@@ -1727,19 +1689,11 @@
 simulation even if one of the clients becomes unresponsive.
 
 Especially for \emph{ab initio} calculations, there is an advantage
-<<<<<<< HEAD
-in running with $m=n$. \ipi will always try to send the coordinates for one
+to running with $m=n$. \ipi will always try to send the coordinates for one
 path integral replica to the client that computed it at the previous
 step: this reduces the change in the particle positions between
 force evaluations, so that the charge density/wavefunction from the
 previous step is a better starting guess and self-consistency can be
-=======
-to running with $m=n$. \ipi will always try to send the coordinates for one
-path integral replica to the client that computed it at the previous 
-step: this reduces the change in the particle positions between 
-force evaluations, so that the charge density/wavefunction from the 
-previous step is a better starting guess and self-consistency can be 
->>>>>>> 8c16f920
 achieved faster. Also, receiving coordinates that represent a continuous
 trajectory makes it possible to use extrapolation
 strategies that might be available in the client code.
@@ -1768,13 +1722,8 @@
 for the calculation. UNIX-domain sockets create a special file
 in the local file system, that serves as a rendezvous point
 between server and clients, and are uniquely identified by the
-<<<<<<< HEAD
 name of the file itself, that can be specified in the ``address'' tag of
-``\hyperref[FFSOCKET]{socket}'' in the xml input file and in
-=======
-name of the file itself, that can be specified in the ``address'' tag of 
-``\hyperref[FFSOCKET]{ffsocket}'' in the xml input file and in 
->>>>>>> 8c16f920
+``\hyperref[FFSOCKET]{ffsocket}'' in the xml input file and in
 the input of the client.
 
 Unfortunately, UNIX sockets do not allow one to run \ipi{} and
@@ -2014,7 +1963,7 @@
 some of the more generally useful options that \ipi offers and making
 no assumptions of previous experience of this or other MD codes.
 Excerpts from the relevant input files are reproduced here, for explanation
-purposes, but to get the most out of this 
+purposes, but to get the most out of this
 tutorial the user is strongly encouraged
 to work through it themselves. For this purpose, the input files
 have been included with the \ipi distribution, in the {}``examples/tutorial''
@@ -2066,21 +2015,15 @@
 Now that the client code is ready, an appropriate xml input file needs
 to be created from which the host server and the simulation data can
 be initialized. Here, we will go step by step through the creation
-of a minimal input file for a simple \emph{NVT} equilibration run. 
+of a minimal input file for a simple \emph{NVT} equilibration run.
 The working final version is held within the {}``tutorial-1'' directory
 for reference.
 
 Firstly, when reading the input file the \ipi xml functions look
 for a {}``\hyperref[SIMULATION]{simulation}''
 tag as a sign to start reading data. For those familiar with xml jargon,
-<<<<<<< HEAD
-we have defined {}``\hyperref[SIMULATION]{simulation}'' as the
-root tag, so all the input data read in must start and end with a
-{}``\hyperref[SIMULATION]{simulation}'' tag, as show below:
-=======
-we have defined {}``\hyperref[SIMULATION]{simulation}'' as the root tag 
+we have defined {}``\hyperref[SIMULATION]{simulation}'' as the root tag
 so all the input data read in must start and end with it, as show below:
->>>>>>> 8c16f920
 
 \begin{code}
 <simulation>
@@ -2092,58 +2035,20 @@
 contain data and/or more tags. Also, \ipi itself requires certain
 tags to be present, and keeps track of which tags are supposed to
 be where. More information about which tags are available can be found
-<<<<<<< HEAD
-in \ref{hierarchy}, more information on xml syntax can be found in
-\ref{ifilestructure}, and possible errors which can occur if the
-input file is not well formed can be found in \ref{trouble}.
-
-For the sake of this first tutorial however, we will simply discuss the
-those tags which are needed for a single \emph{NVT} equilibration run.
-The most important tags are {}``\hyperref[INITIALIZER]{initialize}'',
-{}``\hyperref[ENSEMBLE]{ensemble}'',
-{}``total\_steps'' and {}``\hyperref[FORCES]{forces}''.
-These correspond to the tag to initialize the atom configurations,
-the tag to define the appropriate ensemble,
-the tag to set the length of the simulation and the tag to specify the
-client code respectively.
-We will also discuss {}``\hyperref[OUTPUTS]{output}'',
-which is used to define what output data
-is generated by the code.
-
-At this point then, the input file looks like:
-=======
-in chapter \ref{hierarchy}, more information on xml syntax can be found in
-section \ref{ifilestructure}, and possible errors which can occur if the
-input file is not well formed can be found in chapter \ref{trouble}. 
-
-%For the sake of this first tutorial however, we will simply discuss the
-%those tags which are needed for a single \emph{NVT} equilibration run.
-%The most important tags are {}``\hyperref[INITIALIZER]{initialize}'', 
-%{}``\hyperref[ENSEMBLE]{ensemble}'', {}``\hyperref[FFSOCKET]{ffsocket}'',
-%{}``\hyperref[SYSTEM]{system}'',
-%{}``total\_steps'' and {}``\hyperref[FORCES]{forces}''.
-%These correspond to the tag to initialize the atom configurations,
-%the tag to define the appropriate ensemble, the tag to specify the client code,
-%the tag to set the length of the simulation and the tag to gather the client
-%code data repsectively.
-%We will also discuss {}``\hyperref[OUTPUTS]{output}'', 
-%which is used to define what output data
-%is generated by the code.
 
 To begin with, we will only consider the fundamental tags which will be used
-in every simulation. Firstly, the data that defines the system that is being 
-studied is given by the {}``\hyperref[SYSTEM]{system}'' tag. This has three 
-major components, {}``\hyperref[INITIALIZER]{initialize}'', 
+in every simulation. Firstly, the data that defines the system that is being
+studied is given by the {}``\hyperref[SYSTEM]{system}'' tag. This has three
+major components, {}``\hyperref[INITIALIZER]{initialize}'',
 {}``\hyperref[ENSEMBLE]{ensemble}''
 and {}``\hyperref[FORCES]{forces}'', which specify how to initialize the
-system, which dynamics algorithms are used and the choice of client codes 
-respectively. Similarly, the data used to initialize the client codes are given 
+system, which dynamics algorithms are used and the choice of client codes
+respectively. Similarly, the data used to initialize the client codes are given
 by the {}``\hyperref[FFSOCKET]{ffsocket}'' tag, and the output data is
 specified by the {}``\hyperref[OUTPUTS]{output}'' tag. Finally, the total
 number of steps is given by {}``total\_steps''.
 
 This then gives us the following template for a standard \ipi simulation:
->>>>>>> 8c16f920
 
 \begin{code}
 <simulation>
@@ -2172,7 +2077,7 @@
 
 \subsubsection{Creating the server socket}
 
-%Now let us consider each of these tags in turn. Firstly, let us consider the 
+%Now let us consider each of these tags in turn. Firstly, let us consider the
 %{}``\hyperref[FORCES]{forces}'' section, which deals with communication
 %with the client codes. Since in this example we do not use ring-polymer contraction,
 %we only need to specify a single {}``\hyperref[FFSOCKET]{socket}'' tag:
@@ -2187,7 +2092,7 @@
 
 Now let us consider how each of these tags are used to initialize the
 simulation. Firstly, there are two tags that deal with setting up communication
-with the client codes: {}``\hyperref[FFSOCKET]{ffsocket}'' and 
+with the client codes: {}``\hyperref[FFSOCKET]{ffsocket}'' and
 {}``\hyperref[FORCES]{forces}''.
 
 {}``\hyperref[FFSOCKET]{ffsocket}'' gives all the data needed to create a socket
@@ -2196,13 +2101,13 @@
 with \ipi which is specified by the {}``\hyperref[FFLJ]{fflj}'' tag), but for
 this tutorial we will only use sockets.
 
-A socket is specified by three parameters; the port number, the hostname, 
-and whether it is a unix or an internet socket. 
+A socket is specified by three parameters; the port number, the hostname,
+and whether it is a unix or an internet socket.
 These are specified by the {}``port'' and {}``address'' tags
 and {}``mode'' attributes respectively.
 To match up with the client socket specified above,
 we will take an internet socket on the hostname localhost and
-use port number 31415. 
+use port number 31415.
 
 Also, every forcefield must be given a unique identifier
 using the {}``name'' attribute, which in this case we will assign the value
@@ -2221,7 +2126,7 @@
 example, the {}``mode'' attribute is being given the value {}``inet''
 and the {}``name'' attribute the value {}``driver''.
 
-More than one socket interface may be specified by using multiple 
+More than one socket interface may be specified by using multiple
 {}``\hyperref[FFSOCKET]{ffsocket}'' tags, which may
 be useful if more than one system is being simulated at once, or
 if different parts of the potential are being calculated with different
@@ -2236,10 +2141,10 @@
    </forces>
    ...
 </system>
-\end{code} 
-
-See how the {}``name'' tag of {}``\hyperref[FFSOCKET]{ffsocket}'' is 
-used as input for the {}``\hyperref[FORCECOMPONENT]{force}'' tag. 
+\end{code}
+
+See how the {}``name'' tag of {}``\hyperref[FFSOCKET]{ffsocket}'' is
+used as input for the {}``\hyperref[FORCECOMPONENT]{force}'' tag.
 The latter has the options which determine how a particular forcefield is used;
 its attributes {}``nbeads'' and {}``weight'' determining how many replicas
 should be used to evaluate the forces and a multiplicative constant to
@@ -2249,13 +2154,8 @@
 
 \subsubsection{Initializing the configurations}
 
-<<<<<<< HEAD
-Now let us consider each of these tags in turn. Firstly,
-{}``\hyperref[INITIALIZER]{initialize}''.
-=======
 The initial state of the system is defined by
 the {}``\hyperref[INITIALIZER]{initialize}'' tag data.
->>>>>>> 8c16f920
 As the name suggests, this initializes the state of the system, so
 this is where we will specify the atom positions and the cell
 parameters. Firstly, this takes an attribute which specifies the number
@@ -2270,29 +2170,12 @@
 </system>
 \end{code}
 
-<<<<<<< HEAD
-Note that an attribute forms part of the opening tag, and that the
-value being assigned to it is held within quotation marks. In this
-case, we have set the number of replicas, or beads, to 4.
-
-Next, we must specify the atomic configuration. Rather than initialize
-the atom positions manually, we will instead use a separate configuration
-file for this purpose.
-Here we will discuss two of the input formats that are compatible
-with \ipi, xyz files and pdb files.
-
-Note that, for the sake of this tutorial, we have
-included valid xyz and pdb input
-files in the {}``tutorial-1'' directory called {}``our\_ref.xyz''
-and {}``our\_ref.pdb'' respectively.
-=======
-Rather than initialize the atom positions manually, we will instead 
+Rather than initialize the atom positions manually, we will instead
 use a separate configuration file for this purpose.
 Two types of input formats are compatible with \ipi, xyz files and pdb files.
-For reference, valid xyz and pdb input files have been included in the 
-{}``tutorial-1'' directory called {}``our\_ref.xyz'' and {}``our\_ref.pdb'' 
+For reference, valid xyz and pdb input files have been included in the
+{}``tutorial-1'' directory called {}``our\_ref.xyz'' and {}``our\_ref.pdb''
 respectively.
->>>>>>> 8c16f920
 
 The xyz format is the simplest input format
 for a configuration file that \ipi accepts, and has the following
@@ -2349,15 +2232,9 @@
 in both of these cases, assuming that the user has already
 created the configuration file themselves.
 Note that these file formats can be read by
-<<<<<<< HEAD
-visualization programs such as VMD, and so it is generally advised
-when making your own input files to
-use such software to make sure that the configuration is as expected.
-=======
 visualization programs such as VMD, and so it is recommended that
 such software is always used to make sure that the syntax and input data are
 correct.
->>>>>>> 8c16f920
 
 To use a configuration file the {}``\hyperref[INITFILE]{file}'' tag in
 {}``\hyperref[INITIALIZER]{initialize}'' should be used.
@@ -2369,12 +2246,7 @@
 will also be used to set the cell parameters.
 
 Let us take these two file types in turn, and form the appropriate
-<<<<<<< HEAD
-input sections. First, the xyz file.
-There are two attributes which are
-=======
-input sections. First, the xyz file. There are two attributes which are 
->>>>>>> 8c16f920
+input sections. First, the xyz file. There are two attributes which are
 relevant to the {}``\hyperref[INITFILE]{file}'' tag
 for our current problem, {}``mode'' and {}``units''.
 {}``mode'' is used to describe what kind of data is being used to
@@ -2395,31 +2267,16 @@
 </initialize>
 \end{code}
 
-<<<<<<< HEAD
-In this case, since the cell parameters are not specified in the
-configuration file we must specify them separately.
-To initialize just the cell parameters,
-we use the tag {}``\hyperref[INITCELL]{cell}''.
-These could in theory be set using a separate
-file, but here we will initialize them manually. Taking a cubic cell
-with cell parameter 17.847 angstroms, we can specify this using
-the {}``\hyperref[INITCELL]{cell}'' tag in three different ways:
-
-\begin{code}
-<cell mode='manual' units='angstrom'>
-   [17.847, 0, 0, 0, 17.847, 0, 0, 0, 17.847]
-=======
 Since the cell parameters are not specified in the xyz file format
 we must specify them separately, using the {}``\hyperref[INITCELL]{cell}'' tag.
-In theory a separate file could be used just for the cell parameters, 
+In theory a separate file could be used just for the cell parameters,
 but here we will initialize them manually. Here we want a cubic cell
 with cell parameter 17.847 angstroms, which can be specified using
 the {}``\hyperref[INITCELL]{cell}'' tag in three different ways:
 
 \begin{code}
-<cell mode=`manual' units=`angstrom'> 
-   [17.847, 0, 0, 0, 17.847, 0, 0, 0, 17.847] 
->>>>>>> 8c16f920
+<cell mode=`manual' units=`angstrom'>
+   [17.847, 0, 0, 0, 17.847, 0, 0, 0, 17.847]
 </cell>
 \end{code}
 
@@ -2440,11 +2297,7 @@
 matrix manually, the second takes the length of the three unit vectors
 and the angles between them in degrees, and the last assumes an orthorhombic
 cell and so only takes the length of the three unit vectors as arguments.
-<<<<<<< HEAD
-We will take the last version for brevity, giving as our final
-=======
 We will take the last version for brevity, giving the following
->>>>>>> 8c16f920
 {}``\hyperref[INITIALIZER]{initialize}'' section:
 
 \begin{code}
@@ -2470,23 +2323,13 @@
 \end{code}
 
 As well as initializing all the atom positions, this section
-<<<<<<< HEAD
-can also be used to set the atom velocities. Rather than setting these manually,
-it is usually simpler to sample these randomly from a Maxwell-Boltzmann
-distribution. This can be done using the
+can also be used to set the atom velocities. Rather than setting these manually
+or via a file, it is simpler to generate these automatically by sampling from a
+Maxwell-Boltzmann distribution. This can be done using the
 {}``\hyperref[INITVELOCITIES]{velocities}''
-tag by setting the {}``mode'' attribute to {}``thermal''.
-This then takes an argument specifying the temperature to initialize the
-velocities to. With this, the final
-=======
-can also be used to set the atom velocities. Rather than setting these manually
-or via a file, it is simpler to generate these automatically by sampling from a 
-Maxwell-Boltzmann distribution. This can be done using the 
-{}``\hyperref[INITVELOCITIES]{velocities}'' 
 tag by setting the {}``mode'' attribute to {}``thermal'', and giving it
 an argument specifying the temperature to initialize the
-velocities to. As we want \(T = 25\) K, the final 
->>>>>>> 8c16f920
+velocities to. As we want \(T = 25\) K, the final
 {}``\hyperref[INITIALIZER]{initialize}'' section is:
 
 \begin{code}
@@ -2496,43 +2339,6 @@
 </initialize>
 \end{code}
 
-<<<<<<< HEAD
-\subsubsection{Creating the server socket}
-
-Next let us consider the
-{}``\hyperref[FORCES]{forces}'' section, which deals with communication
-with the client codes. Since in this example we do not use ring-polymer contraction,
-we only need to specify a single {}``\hyperref[FFSOCKET]{socket}'' tag:
-
-\begin{code}
-<forces>
-   <socket>
-      ...
-   </socket>
-</forces>
-\end{code}
-
-A socket is specified with three parameters; the port number, the
-hostname and whether it is a unix or an internet socket.
-These are specified by the {}``port'' and {}``address'' tags
-and the {}``mode'' attribute respectively.
-To match up with the client socket specified above,
-we will take an internet socket on the hostname localhost and
-use port number 31415.
-
-This gives the final {}``\hyperref[FORCES]{forces}'' section:
-
-\begin{code}
-<forces>
-   <socket mode="inet">
-      <address> localhost </address>
-      <port> 31415 </port>
-   </socket>
-</forces>
-\end{code}
-
-=======
->>>>>>> 8c16f920
 \subsubsection{Generating the correct ensemble}
 
 The next section that we will need is
@@ -2572,32 +2378,17 @@
 is initialized automatically, there are several different options
 for the constant temperature sampling algorithm,
 specified by {}``\hyperref[THERMOSTATS]{thermostat}''. For simplicity we
-<<<<<<< HEAD
-will use (the global version of) the path-integral Langevin equation (PILE) algorithm \cite{ceri+10jcp},
-which is specifically designed for path integral simulations.
-This is specified by the {}``mode'' tag {}``pile\_g''.
-This integrator also has to
-be initialized with a time scale parameter, {}``tau'', which determines
-how strong the thermostat is, which we will set to 25 femtoseconds.
-Putting all of this together, we get:
-
-\begin{code}
-<ensemble mode='nvt'>
-   <thermostat mode='pile_g'>
-      <tau units='femtosecond'> 25 </tau>
-=======
-will use (the global version of) the path integral Langevin equation (PILE) 
-algorithm \cite{ceri+10jcp}, which is specifically designed for path integral 
-simulations. This is specified by the {}``mode'' tag {}``pile\_g''. This 
-integrator also has to be initialized with a time scale parameter, {}``tau'', 
-which determines how strong the thermostat is, which we will set to 25 
+will use (the global version of) the path integral Langevin equation (PILE)
+algorithm \cite{ceri+10jcp}, which is specifically designed for path integral
+simulations. This is specified by the {}``mode'' tag {}``pile\_g''. This
+integrator also has to be initialized with a time scale parameter, {}``tau'',
+which determines how strong the thermostat is, which we will set to 25
 femtoseconds. Putting all of this together, we get:
 
 \begin{code}
 <ensemble mode=`nvt'>
    <thermostat mode=`pile_g'>
       <tau units=`femtosecond'> 25 </tau>
->>>>>>> 8c16f920
    </thermostat>
    <timestep units=`femtosecond'> 1 </timestep>
    <temperature units=`kelvin'> 25 </temperature>
@@ -2644,20 +2435,8 @@
 \end{code}
 where the output values have been replaced with the following:
 \begin{description}
-\item [{S:}] This gives the current time step.
-<<<<<<< HEAD
-\item[{TOTAL:}] This gives the amount of time the current time step took.
-\item [{P:}] This gives how long the momentum propagation step took.
-\item [{Q:}] This gives how long the free-ring polymer propagation step took.
-\item [{T:}] This gives how long the thermostat integration step took.
-\item [{POTENTIAL:}] This gives the current potential energy of the system.
-\item [{KINETIC:}] This gives the current kinetic energy of the system.
-\item [{CONSERVED:}] This gives the current conserved quantity.
+\item [{TOTAL:}] This gives the amount of time the current time step took.
 \item [{X:}] This says whether or not \ipi found a match for the calculation of
-=======
-\item [{TOTAL:}] This gives the amount of time the current time step took.
-\item [{X:}] This says whether or not \ipi found a match for the calculation of 
->>>>>>> 8c16f920
 replica ID or not.
 If one of the connected client codes calculated the forces for this replica on the
 last time step, then X will be {}``match'', and \ipi will automatically assign
@@ -2679,16 +2458,9 @@
 {}``\hyperref[PROPERTIES]{properties}'',
 {}``\hyperref[TRAJECTORY]{trajectory}''
 and {}``\hyperref[CHECKPOINT]{checkpoint}'' tags respectively.
-<<<<<<< HEAD
-For an in-depth discussion on these three types
-of output files see \ref{outputfiles},
-but for now let us just explain the rationale
-behind each of these output file types in turn.
-=======
-For an in-depth discussion on these three types of output files see 
+For an in-depth discussion on these three types of output files see
 \ref{outputfiles}, but for now let us just explain the rationale
 behind each of them in turn.
->>>>>>> 8c16f920
 
 \begin{description}
 \item[checkpoint files:]
@@ -2698,7 +2470,7 @@
 checkpoint file was created in the old simulation.
 \item[trajectory files:]
 These are used to print out properties
-relevant to all the atoms, such as the velocities or forces, 
+relevant to all the atoms, such as the velocities or forces,
 for each degree of freedom. These can be useful
 for calculating correlation functions or radial distribution functions,
 but possibly their most useful feature is that visualization
@@ -2737,16 +2509,10 @@
 position trajectory files, and {}``i-pi.checkpoint'' is the
 checkpoint file.
 
-<<<<<<< HEAD
 The filenames are created using the syntax
-{}``prefix''.{}``filename''[\_(file specifier)][.(file format)], where the file specifier is
+{}``prefix''.{}``filename''[\_(file specifier)][.(file format)],
+where the file specifier is
 added to separate similar files. For example, in the above case the
-=======
-The filenames are created using the syntax 
-{}``prefix''.{}``filename''[\_(file specifier)][.(file format)], 
-where the file specifier is
-added to separate similar files. For example, in the above case the 
->>>>>>> 8c16f920
 different position trajectories for each bead are given a file specifier
 corresponding to the appropriate bead index.
 
@@ -2775,23 +2541,13 @@
 property or trajectory of interest, as shown below:
 
 \begin{code}
-<<<<<<< HEAD
-<output prefix='tut1'>
-   <properties filename='md' stride='10'>
+<output prefix=`tut1'>
+   <properties filename=`md' stride=`10'>
       [step, time{picosecond}, conserved{kelvin},
        temperature{kelvin}, potential{kelvin}, kinetic_cv{kelvin}]
    </properties>
-   <trajectory filename='pos' stride='100' format='xyz'>
+   <trajectory filename=`pos' stride=`100' format=`xyz'>
       positions{angstrom}
-=======
-<output prefix=`tut1'>
-   <properties filename=`md' stride=`10'>
-      [step, time{picosecond}, conserved{kelvin}, 
-       temperature{kelvin}, potential{kelvin}, kinetic_cv{kelvin}] 
-   </properties>
-   <trajectory filename=`pos' stride=`100' format=`xyz'>
-      positions{angstrom} 
->>>>>>> 8c16f920
    </trajectory>
    <checkpoint filename=`checkpoint' stride=`1000' overwrite=`True'/>
 </output>
@@ -2804,23 +2560,13 @@
 as shown below:
 
 \begin{code}
-<<<<<<< HEAD
-<output prefix='tut1'>
-   <properties filename='md' stride='1'>
+<output prefix=`tut1'>
+   <properties filename=`md' stride=`1'>
       [step, time{picosecond}, conserved{kelvin},
        temperature{kelvin}, potential{kelvin}, kinetic_cv{kelvin}]
    </properties>
-   <trajectory filename='pos' stride='100' format='pdb' cell_units='angstrom'>
+   <trajectory filename=`pos' stride=`100' format=`pdb' cell_units=`angstrom'>
       positions{angstrom}
-=======
-<output prefix=`tut1'>
-   <properties filename=`md' stride=`1'>
-      [step, time{picosecond}, conserved{kelvin}, 
-       temperature{kelvin}, potential{kelvin}, kinetic_cv{kelvin}] 
-   </properties>
-   <trajectory filename=`pos' stride=`100' format=`pdb' cell_units=`angstrom'>
-      positions{angstrom} 
->>>>>>> 8c16f920
    </trajectory>
    <checkpoint filename=`checkpoint' stride=`1000' overwrite=`True'/>
 </output>
@@ -2840,7 +2586,7 @@
 
 For demonstration purposes, we will choose to print out the forces
 acting on one tagged bead, since this requires an argument to be
-passed to the function that calculates it. The \ipi syntax for doing this is 
+passed to the function that calculates it. The \ipi syntax for doing this is
 to have the arguments to be passed to the function between standard braces,
 separated by semi-colons.
 
@@ -2870,29 +2616,16 @@
 of the parameters of the new file, we get:
 
 \begin{code}
-<<<<<<< HEAD
-<output prefix='tut1'>
-   <properties filename='md' stride='1'>
+<output prefix=`tut1'>
+   <properties filename=`md' stride=`1'>
       [step, time{picosecond}, conserved{kelvin},
        temperature{kelvin}, potential{kelvin}, kinetic_cv{kelvin}]
    </properties>
-   <properties filename='force' stride='20'>
+   <properties filename=`force' stride=`20'>
       [atom_f{piconewton}(atom=0;bead=0)]
    </properties>
-   <trajectory filename='pos' stride='100' format='pdb' cell_units='angstrom'>
+   <trajectory filename=`pos' stride=`100' format=`pdb' cell_units=`angstrom'>
       positions{angstrom}
-=======
-<output prefix=`tut1'>
-   <properties filename=`md' stride=`1'> 
-      [step, time{picosecond}, conserved{kelvin}, 
-       temperature{kelvin}, potential{kelvin}, kinetic_cv{kelvin}] 
-   </properties>
-   <properties filename=`force' stride=`20'> 
-      [atom_f{piconewton}(atom=0;bead=0)] 
-   </properties>
-   <trajectory filename=`pos' stride=`100' format=`pdb' cell_units=`angstrom'> 
-      positions{angstrom} 
->>>>>>> 8c16f920
    </trajectory>
    <checkpoint filename=`checkpoint' stride=`1000' overwrite=`True'/>
 </output>
@@ -2915,20 +2648,14 @@
 This will start the \ipi simulation, creating the server socket and
 initializing the simulation data. This should at this point print
 out a header message to standard output, followed by a few information
-messages that end with 
+messages that end with
 {}``@ForceField: Starting the polling thread main loop.'',
 which signifies that the server socket has been opened and is waiting
 for connections from client codes.
 
-<<<<<<< HEAD
-At this point the driver code is run in a new terminal
-from the {}``drivers'' directory using the command
-specified above:
-=======
-At this point the driver code should be run in a new terminal 
+At this point the driver code should be run in a new terminal
 from the {}``drivers'' directory using the command specified at the start
 of the tutorial:
->>>>>>> 8c16f920
 
 \begin{code}
 > ./driver.x -m sg -h localhost -o 15 -p 31415
@@ -2936,9 +2663,9 @@
 
 The \ipi code should now output a message saying that a new client
 code has connected, and start running the simulation.
-Once 1000 steps have been completed, (which should take about half an hour) 
-the simulation will end and automatically shut down the server and client 
-sockets. However, before moving on to the next step, we should verify that this 
+Once 1000 steps have been completed, (which should take about half an hour)
+the simulation will end and automatically shut down the server and client
+sockets. However, before moving on to the next step, we should verify that this
 simulation has produced sensible results by looking at the output files.
 
 \subsection{Output data}
@@ -2949,12 +2676,7 @@
 {}``tut1.checkpoint'' and {}``RESTART''. Let us now study each of these in turn,
 to see if we have successfully generated a properly equilibrated system.
 
-<<<<<<< HEAD
-Firstly, we consider the checkpoint files,
-{}``tut1.checkpoint'' and {}``RESTART''.
-=======
 Firstly, consider the checkpoint files {}``tut1.checkpoint'' and {}``RESTART''.
->>>>>>> 8c16f920
 As mentioned before, these files can be used as a means of restarting
 the simulation from a previous point. As an example, the last
 checkpoint should have been at step 4999, and so we could rerun
@@ -2966,8 +2688,8 @@
 
 The difference between these two files is that, while {}``tut1.checkpoint''
 was specified by the user, {}``RESTART'' is automatically generated at the
-end of every \ipi run. Therefore the latter is what we will need to initialize 
-the \emph{NPT} simulation, since it contains the state of the system after 
+end of every \ipi run. Therefore the latter is what we will need to initialize
+the \emph{NPT} simulation, since it contains the state of the system after
 equilibration.
 
 Next, let us look at the trajectory files. Since we have printed out
@@ -2991,17 +2713,10 @@
 
 \begin{code}
 > gnuplot
-<<<<<<< HEAD
-> p './tut1.md' u 1:3 # Plots column 1, i.e. current simulation step,
-> p './tut1.md' u 1:4 # against columns 3, 4, 5 and 6,
-> p './tut1.md' u 1:5 # i.e. conserved quantity, temperature,
-> p './tut1.md' u 1:6 # potential energy and kinetic energy
-=======
-> p `./tut1.md' u 1:3 # Plots column 1, i.e. current simulation step, 
+> p `./tut1.md' u 1:3 # Plots column 1, i.e. current simulation step,
 > p `./tut1.md' u 1:4 # against columns 3, 4, 5 and 6,
 > p `./tut1.md' u 1:5 # i.e. conserved quantity, temperature,
 > p `./tut1.md' u 1:6 # potential energy and kinetic energy
->>>>>>> 8c16f920
 \end{code}
 
 This will show that the conserved quantity has only a small drift upwards,
@@ -3017,12 +2732,7 @@
 \label{part2}
 
 Now that we have converged \emph{NVT} simulation data, we can use this to
-<<<<<<< HEAD
-initialize a \emph{NPT} simulation.
-There are two ways of doing this,
-=======
 initialize the \emph{NPT} simulation. There are two ways of doing this,
->>>>>>> 8c16f920
 both of which involve using the RESTART file generated at
 the end of the \emph{NVT} run as a starting point.
 Note that for simplicity we will again take \(N=108, T=25 K\), and use \(P=0\).
@@ -3031,7 +2741,7 @@
 
 Firstly, you can use the RESTART file directly, modifying it
 so that instead of continuing with the original \emph{NVT} simulation
-it will instead start a new \emph{NPT} simulation. 
+it will instead start a new \emph{NPT} simulation.
 For reference, we have included
 in the {}``tutorial-2'' directory both a RESTART file from
 tutorial 1 and an adjusted file which will run \emph{NPT} dynamics,
@@ -3051,25 +2761,14 @@
 Putting this together this gives:
 
 \begin{code}
-<<<<<<< HEAD
-<output prefix=''>
-   <properties shape='(8)' filename='tut2a.md'>
+<output prefix=`'>
+   <properties shape=`(8)' filename=`tut2a.md'>
       [ step, time{picosecond}, conserved{kelvin},
         temperature{kelvin}, potential{kelvin}, kinetic_cv{kelvin},
         pressure_cv{megapascal}, volume ]
    </properties>
-   <properties stride='20' shape='(1)' filename='tut2a.force'>
+   <properties stride=`20' shape=`(1)' filename=`tut2a.force'>
       [ atom_f{piconewton}(atom=0;bead=0) ]
-=======
-<output prefix=`'>
-   <properties shape=`(8)' filename=`tut2a.md'>
-      [ step, time{picosecond}, conserved{kelvin}, 
-        temperature{kelvin}, potential{kelvin}, kinetic_cv{kelvin}, 
-        pressure_cv{megapascal}, volume ] 
-   </properties>
-   <properties stride=`20' shape=`(1)' filename=`tut2a.force'> 
-      [ atom_f{piconewton}(atom=0;bead=0) ] 
->>>>>>> 8c16f920
    </properties>
    <trajectory filename=`tut2a.pos' stride=`100' format=`pdb' cell_units=`angstrom'>
       positions{angstrom}
@@ -3093,17 +2792,11 @@
 
 We must also specify the constant pressure algorithm,
 using the tag {}``\hyperref[BAROSTAT]{barostat}''.
-<<<<<<< HEAD
-At present, \ipi only contains a stochastic barostat to apply pressure
-to an isotropic system, which can be specified with the option ``isotropic''.
-Anisotropic versions of the barostat may be added in future releases of \ipi.
-=======
 Since we are only interested in constant pressure dynamics, we will use the
-isotropic barostat, which can be specified with the option ``isotropic''. 
-%Anisotropic versions of the barostat may be added in future releases of \ipi. 
->>>>>>> 8c16f920
-
-The isotropic barostat also requires a thermostat to deal with the volume 
+isotropic barostat, which can be specified with the option ``isotropic''.
+%Anisotropic versions of the barostat may be added in future releases of \ipi.
+
+The isotropic barostat also requires a thermostat to deal with the volume
 degree of freedom, for which we will use a simple Langevin thermostat.
 This is specified in the same way as the one which does the
 constant temperature algorithms for the atomic degrees of freedom, so choosing
@@ -3186,7 +2879,7 @@
 \emph{NVT} and \emph{NPT} input files which can be used to do a fully converged
 \emph{NPT} simulation from scratch, except that they are missing some
 of the necessary input parameters.
-If these are chosen correctly the volume will be 31 \(\textrm{cm}^3\)/mol 
+If these are chosen correctly the volume will be 31 \(\textrm{cm}^3\)/mol
 and the total energy will be -48 K \cite{mart+99jcp}.
 
 With this number of beads and atoms, the simulation is likely
@@ -3196,15 +2889,9 @@
 
 Firstly, in this simple case where we are calculating an isotropic,
 pair-wise interaction, the data transfer time is likely to be a
-<<<<<<< HEAD
-significant proportion of the total calculation time. To help speed this
-up, there is the option to use a unix domain socket rather than an
+significant proportion of the total calculation time. To help
+remove this bottleneck, we can use a unix domain socket rather than an
 internet socket. These are optimized for local communication between
-=======
-significant proportion of the total calculation time. To help 
-remove this bottleneck, we can use a unix domain socket rather than an
-internet socket. These are optimized for local communication between 
->>>>>>> 8c16f920
 processes on a single computer, and so for the current problem they will be much
 faster than internet sockets.
 
