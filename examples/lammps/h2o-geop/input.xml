--- conflicted
+++ resolved
@@ -1,5 +1,4 @@
 <simulation mode="static" verbosity="high">
-<<<<<<< HEAD
   <output prefix='simulation'>
     <properties stride='1' filename='out'>  [ step, time{picosecond},
     potential{atomic_unit}] </properties>
@@ -31,28 +30,4 @@
       </optimizer>
     </motion>
   </system>
-=======
-    <output prefix="simulation">
-        <properties stride="1" filename="out">  [ step, potential ] </properties>
-        <trajectory filename="pos" stride="1"> positions </trajectory>
-    </output>
-    <total_steps> 1000 </total_steps>
-    <prng> <seed> 32342 </seed> </prng>
-    <ffsocket name="qtip4pf" mode="unix" pbc="false">
-        <address> driver </address>
-    </ffsocket>
-    <system>
-        <initialize nbeads="1"> 
-            <file mode="xyz"> init.xyz </file>
-        </initialize>
-        <forces>
-        <force  forcefield="qtip4pf"> </force>
-        </forces>
-        <motion mode="minimize">
-            <optimizer mode="cg"> 
-                <tolerances> [1e-10, 1e-10, 1e-10]  </tolerances> 
-            </optimizer>
-        </motion>
-    </system>
->>>>>>> af4c6cc3
 </simulation>