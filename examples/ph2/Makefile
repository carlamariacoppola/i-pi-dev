# Makefile for the para-hydrogen examples
# 
# Copyright (C) 2013, Joshua More and Michele Ceriotti
# 
# This program is free software: you can redistribute it and/or modify
# it under the terms of the GNU General Public License as published by
# the Free Software Foundation, either version 3 of the License, or
# (at your option) any later version.
# 
# This program is distributed in the hope that it will be useful,
# but WITHOUT ANY WARRANTY; without even the implied warranty of
# MERCHANTABILITY or FITNESS FOR A PARTICULAR PURPOSE. See the 
# GNU General Public License for more details.
# 
# You should have received a copy of the GNU General Public License
# along with this program. If not, see <http.//www.gnu.org/licenses/>.

.PHONY: all clean mht-25K mht-20K mht-17K mht-14K nvt rpmd-run_1 rpmd-run_2 rpmd-run_3 rpmd-run_4 rpmd-run_5
all: mht-25K mht-20K mht-17K mht-14K nvt rpmd-run_1 rpmd-run_2 rpmd-run_3 rpmd-run_4 rpmd-run_5

driver_dir:=../../../../drivers/
driver:=../../../drivers/driver.x
IPI:=../../../i-pi

define run_driver
  for i in `seq 1 $1`; do \
    $(driver) -u -h $2 -m sg -o 15.0 & \
  done
endef
-include make.in

nvt:
	cd nvt; $(IPI) input.xml & sleep 5; \
	$(call run_driver,4,ph2_nvt); \
	wait

<<<<<<< HEAD
mht-25K:
	cd MHT-25K; $(IPI) input_equilibrated.xml & sleep 5; \
	$(call run_driver,4,T_25K); \
	wait
	
mht-20K:
	cd MHT-20K; $(IPI) input_equilibrated.xml & sleep 5; \
	$(call run_driver,4,T_20K); \
	wait

mht-17K:
	cd MHT-17K; $(IPI) input_equilibrated.xml & sleep 5; \
	$(call run_driver,4,T_17K); \
	wait

mht-14K:
	cd MHT-14K; $(IPI) input_equilibrated.xml & sleep 5; \
	$(call run_driver,4,T_14K); \
=======
tuckerman_25K:
	cd Tuckerman_25K; $(IPI) input_equilibrated.xml & sleep 5; \
	$(call run_driver,4,T_25K) \
	wait
	
tuckerman_20K:
	cd Tuckerman_20K; $(IPI) input_equilibrated.xml & sleep 5; \
	$(call run_driver,4,T_20K) \
	wait

tuckerman_17K:
	cd Tuckerman_17K; $(IPI) input_equilibrated.xml & sleep 5; \
	$(call run_driver,4,T_17K) \
	wait

tuckerman_14K:
	cd Tuckerman_14K; $(IPI) input_equilibrated.xml & sleep 5; \
	$(call run_driver,4,T_14K) \
>>>>>>> e33efc37
	wait

# this rule creates a run_% subdirectory of RPMD, and executes 16 RPMD runs in it,
# always restarting from the previous run with randomized velocities.
RPMD/run_%/test16.out: 
	cd RPMD; mkdir -p run_$*; cp start-$*.chk run_$*/RESTART; \
	for x in `seq 1 16`; do \
	  sed "s/YYY/"$*"/; s/XXX/$$x/;" input.xml > run_$*/input.xml; \
	  $(IPI) run_$*/input.xml & sleep 25; \
	  $(call run_driver,8,run-$*-$$x); wait; \
	  mv RESTART run_$*/; \
	done  
	

rpmd: RPMD/run_1/test16.out RPMD/run_2/test16.out RPMD/run_3/test16.out RPMD/run_4/test16.out
	make -C RPMD scripts; make -C RPMD postproc
	
	
rpmd-run_1:
	cd RPMD/run_1; bash ../launch.sh 31415 & sleep 5; \
	cd $(driver_dir); bash launch_multi.sh 31415; \
	wait

rpmd-run_2:
	cd RPMD/run_2; bash ../launch.sh 31414 & sleep 5; \
	cd $(driver_dir); bash launch_multi.sh 31414; \
	wait

rpmd-run_3:
	cd RPMD/run_3; bash ../launch.sh 31413 & sleep 5; \
	cd $(driver_dir); bash launch_multi.sh 31413; \
	wait

rpmd-run_4:
	cd RPMD/run_4; bash ../launch.sh 31412 & sleep 5; \
	cd $(driver_dir); bash launch_multi.sh 31412; \
	wait

rpmd-run_5:
	cd RPMD/run_5; bash ../launch.sh 31411 & sleep 5; \
	cd $(driver_dir); bash launch_multi.sh 31411; \
	wait

clean:
<<<<<<< HEAD
	rm -f */ph2-* */RESTART */EXIT; \
	make -C RPMD clean; rm -rf RPMD/run_*
=======
	cd Tuckerman_14K; rm -f ph2-* RESTART EXIT; cd ..; \
	cd Tuckerman_17K; rm -f ph2-* RESTART EXIT; cd ..; \
	cd Tuckerman_20K; rm -f ph2-* RESTART EXIT; cd ..; \
	cd Tuckerman_25K; rm -f ph2-* RESTART EXIT; cd ..; \
	cd nvt ; rm -f ph2.* RESTART EXIT; cd ..; \
	cd RPMD; bash mkclean.sh
>>>>>>> e33efc37
<|MERGE_RESOLUTION|>--- conflicted
+++ resolved
@@ -15,10 +15,9 @@
 # You should have received a copy of the GNU General Public License
 # along with this program. If not, see <http.//www.gnu.org/licenses/>.
 
-.PHONY: all clean mht-25K mht-20K mht-17K mht-14K nvt rpmd-run_1 rpmd-run_2 rpmd-run_3 rpmd-run_4 rpmd-run_5
-all: mht-25K mht-20K mht-17K mht-14K nvt rpmd-run_1 rpmd-run_2 rpmd-run_3 rpmd-run_4 rpmd-run_5
+.PHONY: all clean mht-25K mht-20K mht-17K mht-14K nvt rpmd
+all: mht-25K mht-20K mht-17K mht-14K nvt rpmd
 
-driver_dir:=../../../../drivers/
 driver:=../../../drivers/driver.x
 IPI:=../../../i-pi
 
@@ -34,7 +33,6 @@
 	$(call run_driver,4,ph2_nvt); \
 	wait
 
-<<<<<<< HEAD
 mht-25K:
 	cd MHT-25K; $(IPI) input_equilibrated.xml & sleep 5; \
 	$(call run_driver,4,T_25K); \
@@ -53,26 +51,6 @@
 mht-14K:
 	cd MHT-14K; $(IPI) input_equilibrated.xml & sleep 5; \
 	$(call run_driver,4,T_14K); \
-=======
-tuckerman_25K:
-	cd Tuckerman_25K; $(IPI) input_equilibrated.xml & sleep 5; \
-	$(call run_driver,4,T_25K) \
-	wait
-	
-tuckerman_20K:
-	cd Tuckerman_20K; $(IPI) input_equilibrated.xml & sleep 5; \
-	$(call run_driver,4,T_20K) \
-	wait
-
-tuckerman_17K:
-	cd Tuckerman_17K; $(IPI) input_equilibrated.xml & sleep 5; \
-	$(call run_driver,4,T_17K) \
-	wait
-
-tuckerman_14K:
-	cd Tuckerman_14K; $(IPI) input_equilibrated.xml & sleep 5; \
-	$(call run_driver,4,T_14K) \
->>>>>>> e33efc37
 	wait
 
 # this rule creates a run_% subdirectory of RPMD, and executes 16 RPMD runs in it,
@@ -91,40 +69,6 @@
 	make -C RPMD scripts; make -C RPMD postproc
 	
 	
-rpmd-run_1:
-	cd RPMD/run_1; bash ../launch.sh 31415 & sleep 5; \
-	cd $(driver_dir); bash launch_multi.sh 31415; \
-	wait
-
-rpmd-run_2:
-	cd RPMD/run_2; bash ../launch.sh 31414 & sleep 5; \
-	cd $(driver_dir); bash launch_multi.sh 31414; \
-	wait
-
-rpmd-run_3:
-	cd RPMD/run_3; bash ../launch.sh 31413 & sleep 5; \
-	cd $(driver_dir); bash launch_multi.sh 31413; \
-	wait
-
-rpmd-run_4:
-	cd RPMD/run_4; bash ../launch.sh 31412 & sleep 5; \
-	cd $(driver_dir); bash launch_multi.sh 31412; \
-	wait
-
-rpmd-run_5:
-	cd RPMD/run_5; bash ../launch.sh 31411 & sleep 5; \
-	cd $(driver_dir); bash launch_multi.sh 31411; \
-	wait
-
 clean:
-<<<<<<< HEAD
 	rm -f */ph2-* */RESTART */EXIT; \
-	make -C RPMD clean; rm -rf RPMD/run_*
-=======
-	cd Tuckerman_14K; rm -f ph2-* RESTART EXIT; cd ..; \
-	cd Tuckerman_17K; rm -f ph2-* RESTART EXIT; cd ..; \
-	cd Tuckerman_20K; rm -f ph2-* RESTART EXIT; cd ..; \
-	cd Tuckerman_25K; rm -f ph2-* RESTART EXIT; cd ..; \
-	cd nvt ; rm -f ph2.* RESTART EXIT; cd ..; \
-	cd RPMD; bash mkclean.sh
->>>>>>> e33efc37
+	make -C RPMD clean; rm -rf RPMD/run_*